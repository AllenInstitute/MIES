--- conflicted
+++ resolved
@@ -630,12 +630,8 @@
 StrConstant ASYNC_CH00					= "Asyncronous channel 0"
 StrConstant ASYNC_CH01					= "Asyncronous channel 1"
 StrConstant ASYNC_UNIT					= "Asyncronous Unit"
-<<<<<<< HEAD
-///@}
-
-StrConstant PULSE_START_TIMES_KEY     = "Pulse Train Pulses"
-StrConstant PULSE_TO_PULSE_LENGTH_KEY = "Pulse To Pulse Length"
-=======
 StrConstant POSITION_MCC				= "Position MCCs"
 ///@}
->>>>>>> 8290605d
+
+StrConstant PULSE_START_TIMES_KEY     = "Pulse Train Pulses"
+StrConstant PULSE_TO_PULSE_LENGTH_KEY = "Pulse To Pulse Length"