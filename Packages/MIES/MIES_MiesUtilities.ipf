#pragma TextEncoding = "UTF-8"
#pragma rtGlobals=3
#pragma rtFunctionErrors=1

#ifdef AUTOMATED_TESTING
#pragma ModuleName=MIES_MIESUTILS
#endif

#include <Axis Utilities>

/// @file MIES_MiesUtilities.ipf
/// @brief This file holds utility functions which need to know about MIES internals.

static StrConstant LABNOTEBOOK_BOTTOM_AXIS_TIME  = "Timestamp (a. u.)"
static StrConstant LABNOTEBOOK_BOTTOM_AXIS_SWEEP = "Sweep Number (a. u.)"

static Constant ADC_SLOT_MULTIPLIER = 4
static Constant NUM_CHANNEL_TYPES   = 3

static Constant GET_LB_MODE_NONE  = 0
static Constant GET_LB_MODE_READ  = 1

static Constant GET_LB_MODE_WRITE = 2

static StrConstant PSQ_SP_LBN_PREFIX = "Squ. Pul."
static StrConstant PSQ_DS_LBN_PREFIX = "DA Scale"
static StrConstant PSQ_RB_LBN_PREFIX = "Rheobase"
static StrConstant PSQ_RA_LBN_PREFIX = "Ramp"

static StrConstant MSQ_FRE_LBN_PREFIX = "F Rheo E"
static StrConstant MSQ_DS_LBN_PREFIX  = "Da Scale"
static StrConstant MSQ_SC_LBN_PREFIX  = "Spike Control"

Menu "GraphMarquee"
	"Horiz Expand (VisX)", HorizExpandWithVisX()
End

/// @brief Custom graph marquee
///
/// Requires an existing marquee and a graph as current top window
Function HorizExpandWithVisX()

	string graph, list, axis, str
	variable numEntries, i, orientation

	graph = GetCurrentWindow()

	list = AxisList(graph)
	numEntries = ItemsInList(list)
	for(i = 0; i < numEntries; i += 1)

		axis = StringFromList(i, list)

		GetAxis/Q/W=$graph $axis
		if(V_flag)
			// axis does not exist
			continue
		endif

		orientation = GetAxisOrientation(graph, axis)
		if(orientation == AXIS_ORIENTATION_LEFT || orientation == AXIS_ORIENTATION_RIGHT)
			// no horizontal axis
			continue
		endif

		GetMarquee/Z/W=$graph $axis
		if(!V_flag)
			// no marquee on axis
			continue
		endif

		if(V_left < V_min || V_right > V_max)
			// marquee does not lie completely in the axis
			continue
		endif

		graph = S_marqueeWin

		sprintf str, "graph=%s, axis=%s, left=%d, right=%d", graph, axis, V_left, V_right
		DEBUGPRINT(str)

		SetAxis/W=$graph $axis, V_left, V_right
		AutoscaleVertAxisVisXRange(graph)
	endfor

	GetMarquee/K/W=$graph
End

/// @brief Extract the date/time column of the labnotebook values wave
Function/WAVE ExtractLBColumnTimeStamp(values)
	WAVE values

	return ExtractLBColumn(values, 1, "Dat")
End

/// @brief Extract the sweep number column of the labnotebook values wave
Function/WAVE ExtractLBColumnSweep(values)
	WAVE values

	return ExtractLBColumn(values, 0, "Sweep")
End

/// @brief Extract a column of the labnotebook values wave and makes it empty
Function/WAVE ExtractLBColumnEmpty(values)
	WAVE values

	WAVE wv = ExtractLBColumn(values, 0, "Null")
	wv = 0

	return wv
End

/// @brief Extract a single column of the labnotebook values wave
///
/// This is useful if you want to plot values against e.g time and let
/// Igor do the formatting of the date/time values.
/// Always returns a numerical wave.
static Function/WAVE ExtractLBColumn(values, col, suffix)
	WAVE values
	variable col
	string suffix

	string name, colName
	variable nextRowIndex

	// we can't use the GetDevSpecLabNBTempFolder getter as we are
	// called from the analysisbrowser as well.
	DFREF dfr = createDFWithAllParents(GetWavesDataFolder(values, 1) + "Temp")
	colName = GetDimLabel(values, COLS, col)
	ASSERT(!isEmpty(colName), "colName must not be empty")
	name = NameOfWave(values) + suffix
	WAVE/Z/SDFR=dfr singleColumn = $name

	nextRowIndex = GetNumberFromWaveNote(values, NOTE_INDEX)

	if(!WaveExists(singleColumn) || DimSize(singleColumn, ROWS) != DimSize(values, ROWS) || DimSize(singleColumn, ROWS) < nextRowIndex || (nextRowIndex > 0 && !IsFinite(singleColumn[nextRowIndex - 1])))
		KillOrMoveToTrash(wv=singleColumn)
		Duplicate/O/R=[0, DimSize(values, ROWS)][col][-1][-1] values, dfr:$name/Wave=singleColumn
		// we want to have a pure 1D wave without any columns or layers, this is currently not possible with Duplicate
		Redimension/N=-1 singleColumn

		// redimension has the odd behaviour to change a wave with zero rows to one with 1 row and then initializes that point to zero
		// we need to fix that
		if(DimSize(singleColumn, ROWS) == 1 && !IsTextWave(singleColumn))
			singleColumn = NaN
		endif

		if(!cmpstr(colName, "TimeStamp"))
			SetScale d, 0, 0, "dat" singleColumn
		endif

		SetDimLabel ROWS, -1, $colName, singleColumn
	endif

	SetNumberInWaveNote(singleColumn, NOTE_INDEX, nextRowIndex)

	if(IsTextWave(singleColumn))
		WAVE/T singleColumnFree = MakeWaveFree(singleColumn)
		Make/O/D/N=(DimSize(singleColumnFree, ROWS), DimSize(singleColumnFree, COLS), DimSize(singleColumnFree, LAYERS), DimSize(singleColumnFree, CHUNKS)) dfr:$name/Wave=singleColumnFromText
		CopyScales singleColumnFree, singleColumnFromText
		Note/K singleColumnFromText, note(singleColumnFree)
		singleColumnFromText = str2num(singleColumnFree)
		return singleColumnFromText
	endif

	return singleColumn
End

/// @brief Return a list of the AD channels from the DAQ config
Function/WAVE GetADCListFromConfig(config)
	WAVE config

	return GetChanneListFromDAQConfigWave(config, XOP_CHANNEL_TYPE_ADC)
End

/// @brief Return a list of the DA channels from the DAQ config
Function/WAVE GetDACListFromConfig(config)
	WAVE config

	return GetChanneListFromDAQConfigWave(config, XOP_CHANNEL_TYPE_DAC)
End

/// @brief Return a list of the TTL channels from the DAQ config
Function/WAVE GetTTLListFromConfig(config)
	WAVE config

	return GetChanneListFromDAQConfigWave(config, XOP_CHANNEL_TYPE_TTL)
End

/// @brief Return a wave with all active channels
///
/// @todo change to return a 0/1 wave with constant size a la DAG_GetChannelState
///
/// @param config       DAQConfigWave as passed to the ITC XOP
/// @param channelType  DA/AD/TTL constants, see @ref ChannelTypeAndControlConstants
static Function/WAVE GetChanneListFromDAQConfigWave(config, channelType)
	WAVE config
	variable channelType

	variable numRows, i, j

	ASSERT(IsValidConfigWave(config, version=0), "Invalid config wave")

	numRows = DimSize(config, ROWS)
	Make/U/B/FREE/N=(numRows) activeChannels

	for(i = 0; i < numRows; i += 1)
		if(channelType == config[i][0])
			activeChannels[j] = config[i][1]
			j += 1
		endif
	endfor

	Redimension/N=(j) activeChannels

	return activeChannels
End

/// @brief Returns the number of given mode channels from channelType wave
///
/// @param chanTypes a 1D wave containing @ref DaqChannelTypeConstants, returned by GetADCTypesFromConfig()
///
/// @param type to count, one of @ref DaqChannelTypeConstants
///
/// @return number of types present in chanTypes
Function GetNrOfTypedChannels(chanTypes, type)
	WAVE chanTypes
	variable type

	variable i, numChannels, count

	ASSERT(type == DAQ_CHANNEL_TYPE_UNKOWN || type == DAQ_CHANNEL_TYPE_DAQ || type == DAQ_CHANNEL_TYPE_TP, "Invalid type")
	numChannels = DimSize(chanTypes, ROWS)
	for(i = 0; i < numChannels; i += 1)
		if(chanTypes[i] == type)
			count += 1
		endif
	endfor

	return count
End

/// @brief Return a types of the AD channels from the ITC config
Function/WAVE GetTTLTypesFromConfig(config)
	WAVE config

	return GetTypeListFromITCConfig(config, XOP_CHANNEL_TYPE_TTL)
End

/// @brief Return a types of the AD channels from the ITC config
Function/WAVE GetADCTypesFromConfig(config)
	WAVE config

	return GetTypeListFromITCConfig(config, XOP_CHANNEL_TYPE_ADC)
End

/// @brief Return a types of the DA channels from the ITC config
Function/WAVE GetDACTypesFromConfig(config)
	WAVE config

	return GetTypeListFromITCConfig(config, XOP_CHANNEL_TYPE_DAC)
End

/// @brief Return a wave with all active channels
///
/// @todo change to return a 0/1 wave with constant size a la DAG_GetChannelState
///
/// @param config       DAQConfigWave as passed to the ITC XOP
/// @param channelType  DA/AD/TTL constants, see @ref ChannelTypeAndControlConstants
static Function/WAVE GetTypeListFromITCConfig(config, channelType)
	WAVE config
	variable channelType

	variable numRows, i, j

	ASSERT(IsValidConfigWave(config, version=2), "Invalid config wave")

	numRows = DimSize(config, ROWS)
	Make/U/B/FREE/N=(numRows) activeChannels

	for(i = 0; i < numRows; i += 1)
		if(channelType == config[i][%ChannelType])
			activeChannels[j] = config[i][%DAQChannelType]
			j += 1
		endif
	endfor

	Redimension/N=(j) activeChannels

	return activeChannels
End

/// @brief Checks if a channel of TP type exists on ADCs
///
/// @param panelTitle device
///
/// @return 1 if TP type present, 0 otherwise
Function GotTPChannelsOnADCs(panelTitle)
	string panelTitle

	WAVE config = GetDAQConfigWave(panelTitle)
	WAVE ADCmode = GetADCTypesFromConfig(config)
	FindValue/I=(DAQ_CHANNEL_TYPE_TP) ADCmode
	return (V_Value != -1)
End

/// @brief Return the dimension label for the special, aka non-unique, controls
Function/S GetSpecialControlLabel(channelType, controlType)
	variable channelType, controlType

	return RemoveEnding(GetPanelControl(0, channelType, controlType), "_00")
End

/// @brief Returns the name of a control from the DA_EPHYS panel
///
/// Constants are defined at @ref ChannelTypeAndControlConstants
Function/S GetPanelControl(channelIndex, channelType, controlType)
	variable channelIndex, channelType, controlType

	string ctrl

	if(channelType == CHANNEL_TYPE_HEADSTAGE)
		ctrl = "DataAcqHS"
	elseif(channelType == CHANNEL_TYPE_DAC)
		ctrl = "DA"
	elseif(channelType == CHANNEL_TYPE_ADC)
		ctrl = "AD"
	elseif(channelType == CHANNEL_TYPE_TTL)
		ctrl = "TTL"
	elseif(channelType == CHANNEL_TYPE_ALARM)
		ctrl = "AsyncAlarm"
	elseif(channelType == CHANNEL_TYPE_ASYNC)
		ctrl = "AsyncAD"
	else
		ASSERT(0, "Invalid channelType")
	endif

	if(controlType == CHANNEL_CONTROL_WAVE)
		ctrl = "Wave_" + ctrl
	elseif(controlType == CHANNEL_CONTROL_INDEX_END)
		ctrl = "IndexEnd_" + ctrl
	elseif(controlType == CHANNEL_CONTROL_UNIT)
		ctrl = "Unit_" + ctrl
	elseif(controlType == CHANNEL_CONTROL_GAIN)
		ctrl = "Gain_" + ctrl
	elseif(controlType == CHANNEL_CONTROL_SCALE)
		ctrl = "Scale_" + ctrl
	elseif(controlType == CHANNEL_CONTROL_CHECK)
		ctrl = "Check_" + ctrl
	elseif(controlType == CHANNEL_CONTROL_ALARM_MIN)
		ctrl = "Min_" + ctrl
	elseif(controlType == CHANNEL_CONTROL_ALARM_MAX)
		ctrl = "Max_" + ctrl
	elseif(controlType == CHANNEL_CONTROL_SEARCH)
		ctrl = "Search_" + ctrl
	elseif(controlType == CHANNEL_CONTROL_TITLE)
		ctrl = "Title_" + ctrl
	else
		ASSERT(0, "Invalid controlType")
	endif

	if(channelIndex == CHANNEL_INDEX_ALL)
		ctrl += "_All"
	elseif(channelIndex == CHANNEL_INDEX_ALL_V_CLAMP)
		ctrl += "_AllVClamp"
	elseif(channelIndex == CHANNEL_INDEX_ALL_I_CLAMP)
		ctrl += "_AllIClamp"
	else
		ASSERT(channelIndex >= 0 && channelIndex < 100, "invalid channelIndex")
		sprintf ctrl, "%s_%02d", ctrl, channelIndex
	endif

	return ctrl
End

/// @brief Find the first and last point index of a consecutive range of
/// values in the labnotebook
///
/// @param[in]  wv                wave to search
/// @param[in]  col               column to look for
/// @param[in]  val               value to search
/// @param[in]  forwardORBackward find the first(1) or last(0) range
/// @param[in]  entrySourceType   type of the labnotebook entry, one of @ref DataAcqModes
/// @param[out] first             point index of the beginning of the range
/// @param[out] last              point index of the end of the range
Function FindRange(wv, col, val, forwardORBackward, entrySourceType, first, last)
	WAVE wv
	variable col, val, forwardORBackward, entrySourceType
	variable &first, &last

	variable numRows, i, sourceTypeCol

	first = NaN
	last  = NaN

	// still correct without startLayer/endLayer coordinates
	// as we always have sweepNumber/etc. in the first layer
	if(IsNaN(val))
		WAVE/Z indizesSetting = FindIndizes(wv, col=col, prop=PROP_EMPTY)
	else
		WAVE/Z indizesSetting = FindIndizes(wv, col=col, var=val)
	endif

	if(!WaveExists(indizesSetting))
		return NaN
	endif

	if(IsFinite(entrySourceType))
		sourceTypeCol = FindDimLabel(wv, COLS, "EntrySourceType")

		if(sourceTypeCol >= 0) // labnotebook has a entrySourceType column
			WAVE/Z indizesSourceType = FindIndizes(wv, col=sourceTypeCol, var=entrySourceType, startRow = WaveMin(indizesSetting), endRow = WaveMax(indizesSetting))

			// we don't have an entry source type in the labnotebook set
			// throw away entries which are obviously from a different (guessed) entry source type
			if(!WaveExists(indizesSourceType))
				if(entrySourceType == DATA_ACQUISITION_MODE)

					// "TP Peak Resistance" introduced in 666d761a (TP documenting is implemented using David Reid's documenting functions, 2014-07-28)
					if(FindDimLabel(wv, COLS, "TP Peak Resistance") >= 0)
						WAVE/Z indizesDefinitlyTP = FindIndizes(wv, colLabel="TP Peak Resistance", prop=PROP_NON_EMPTY, startRow = WaveMin(indizesSetting), endRow = WaveMax(indizesSetting), startLayer = 0, endLayer = LABNOTEBOOK_LAYER_COUNT - 1)
						if(WaveExists(indizesDefinitlyTP) && WaveExists(indizesSetting))
							WAVE/Z indizesSettingRemoved = GetSetDifference(indizesSetting, indizesDefinitlyTP)
							WAVE/Z indizesSetting = indizesSettingRemoved
						endif
					endif

					// "TP Baseline Fraction" introduced in 4f4649a2 (Document the testpulse settings in the labnotebook, 2015-07-28)
					if(FindDimLabel(wv, COLS, "TP Baseline Fraction") >= 0)
						WAVE/Z indizesDefinitlyTP = FindIndizes(wv, colLabel="TP Baseline Fraction", prop=PROP_NON_EMPTY, startRow = WaveMin(indizesSetting), endRow = WaveMax(indizesSetting), startLayer = 0, endLayer = LABNOTEBOOK_LAYER_COUNT - 1)
						if(WaveExists(indizesDefinitlyTP) && WaveExists(indizesSetting))
							WAVE/Z indizesSettingRemoved = GetSetDifference(indizesSetting, indizesDefinitlyTP)
							WAVE/Z indizesSetting = indizesSettingRemoved
						endif
					endif
				endif
			endif
		endif
	endif

	if(WaveExists(indizesSourceType)) // entrySourceType could be found
		WAVE/Z indizes = GetSetIntersection(indizesSetting, indizesSourceType)
		if(!WaveExists(indizes))
			return NaN
		endif
	else
		WAVE indizes = indizesSetting
	endif

	numRows = DimSize(indizes, ROWS)

	if(numRows == 1)
		first = indizes[0]
		last  = indizes[0]
		return NaN
	endif

	if(forwardORBackward)

		first = indizes[0]
		last  = indizes[0]

		for(i = 1; i < numRows; i += 1)
			// a forward search stops after the end of the first sequence
			if(indizes[i] > last + 1)
				return NaN
			endif

			last = indizes[i]
		endfor
	else

		first = indizes[numRows - 1]
		last  = indizes[numRows - 1]

		for(i = numRows - 2; i >= 0; i -= 1)
			// a backward search stops when the beginning of the last sequence was found
			if(indizes[i] < first - 1)
				return NaN
			endif

			first = indizes[i]
		endfor
	endif
End

/// @brief Test helper to enforce that every query done for an INDEP_HEADSTAGE setting
/// does not search an entry which is HEADSTAGE dependent. The additional check that not all
/// entries are the same is for really old legacy entries which are INDEP but set for all headstages.
///
/// Does nothing outside of CI.
static Function EnforceIndependentSetting(WAVE settings)

#ifdef AUTOMATED_TESTING
	Duplicate/FREE/RMD=[0, NUM_HEADSTAGES - 1] settings, settingsHS
	ASSERT(!HasOneValidEntry(settingsHS) || IsConstant(settings, settings[0]), "The labnotebook query asked for independent headstage setting, but the entry has headstage dependent settings.")
#endif
End

/// @brief Returns the numerical index for the sweep number column
/// in the settings history waves (numeric and text)
Function GetSweepColumn(labnotebookValues)
	Wave labnotebookValues

	variable sweepCol

	// new label
	sweepCol = FindDimLabel(labnotebookValues, COLS, "SweepNum")

	if(sweepCol >= 0)
		return sweepCol
	endif

	// Old label prior to 4caea03f
	// was normally overwritten by SweepNum later in the code
	// but not always as it turned out
	sweepCol = FindDimLabel(labnotebookValues, COLS, "SweepNumber")

	if(sweepCol >= 0)
		return sweepCol
	endif

	// text documentation waves
	sweepCol = FindDimLabel(labnotebookValues, COLS, "Sweep #")

	if(sweepCol >= 0)
		return sweepCol
	endif

	DEBUGPRINT("Could not find sweep number dimension label, trying with column zero")

	return 0
End

/// @defgroup LabnotebookQueryFunctions Labnotebook Query Functions
///
/// The labnotebook querying functions can be categorized into the following categories:
///
/// Return the stored settings of a *single* sweep. The functions return a
/// wave with #LABNOTEBOOK_LAYER_COUNT rows, where the first #NUM_HEADSTAGES
/// hold headstage dependent data and the row returned by GetIndexForHeadstageIndepData()
/// the headstage independent data.
/// - GetLastSetting()
///
/// Return the *headstage independent* data of a single sweep. Trimmed down
/// a special default value in case the setting could not be found.
/// - GetLastSettingIndep()
/// - GetLastSettingTextIndep()
///
/// If you want to query the information on a per-channel basis the following
/// functions are helpful. They also take care of unassociated channels
/// automatically.
/// - GetLastSettingChannel()
///
/// Return the data of *one* of the sweeps of a repeated acquistion cycle
/// (RAC). The functions return only the *first* valid setting searching the
/// sweeps from the end to the begin of the RAC.
/// - GetLastSettingTextRAC()
/// - GetLastSettingTextIndepRAC()
/// - GetLastSettingIndepRAC()
/// - GetLastSettingRAC()
///
/// Return the data of *all* sweeps of a repeated acquistion cycle (RAC) with the following functions:
/// - GetLastSettingTextEachRAC()
/// - GetLastSettingTextIndepEachRAC()
/// - GetLastSettingIndepEachRAC()
/// - GetLastSettingEachRAC()
///
/// All the above functions are concerned with querying data from the
/// labnotebook where the sweep number is known. In case you are looking for
/// data from an arbitrary sweep use one of the following functions:
/// - GetLastSweepWithSetting()
/// - GetLastSweepWithSettingText()
/// - GetLastSweepWithSettingTextI()
/// - GetLastSweepWithSettingIndep()
/// - GetSweepsWithSetting()

/// @brief Return a headstage independent setting from the numerical labnotebook
///
/// @return the headstage independent setting or `defValue`
///
/// @ingroup LabnotebookQueryFunctions
/// @sa GetLastSetting()
Function GetLastSettingIndep(numericalValues, sweepNo, setting, entrySourceType, [defValue])
	Wave numericalValues
	variable sweepNo
	string setting
	variable defValue, entrySourceType

	if(ParamIsDefault(defValue))
		defValue = NaN
	endif

	WAVE/Z settings = GetLastSetting(numericalValues, sweepNo, setting, entrySourceType)

	if(WaveExists(settings))
		EnforceIndependentSetting(settings)
		return settings[GetIndexForHeadstageIndepData(numericalValues)]
	else
		DEBUGPRINT("Missing setting in labnotebook", str=setting)
		return defValue
	endif
End

/// @brief Return a headstage independent setting from the textual labnotebook
///
/// @return the headstage independent setting or `defValue`
///
/// @ingroup LabnotebookQueryFunctions
/// @sa GetLastSetting()
Function/S GetLastSettingTextIndep(textualValues, sweepNo, setting, entrySourceType, [defValue])
	Wave/T textualValues
	variable sweepNo
	string setting, defValue
	variable entrySourceType

	if(ParamIsDefault(defValue))
		defValue = ""
	endif

	WAVE/T/Z settings = GetLastSetting(textualValues, sweepNo, setting, entrySourceType)

	if(WaveExists(settings))
		EnforceIndependentSetting(settings)
		return settings[GetIndexForHeadstageIndepData(textualValues)]
	else
		DEBUGPRINT("Missing setting in labnotebook", str=setting)
		return defValue
	endif
End

/// @brief Return a headstage independent setting from the numerical
///        labnotebook of the sweeps in the same RA cycle
///
/// @return the headstage independent setting or `defValue`
///
/// @ingroup LabnotebookQueryFunctions
/// @sa GetLastSetting()
Function GetLastSettingIndepRAC(numericalValues, sweepNo, setting, entrySourceType, [defValue])
	Wave numericalValues
	variable sweepNo
	string setting
	variable defValue, entrySourceType

	if(ParamIsDefault(defValue))
		defValue = NaN
	endif

	WAVE/Z settings = GetLastSettingRAC(numericalValues, sweepNo, setting, entrySourceType)

	if(WaveExists(settings))
		EnforceIndependentSetting(settings)
		return settings[GetIndexForHeadstageIndepData(numericalValues)]
	else
		DEBUGPRINT("Missing setting in labnotebook", str=setting)
		return defValue
	endif
End

/// @brief Return a headstage independent setting from the numerical
///        labnotebook of the sweeps in the same RA cycle
///
/// @return the headstage independent setting or `defValue`
///
/// @ingroup LabnotebookQueryFunctions
/// @sa GetLastSetting()
Function GetLastSettingIndepSCI(numericalValues, sweepNo, setting, headstage, entrySourceType, [defValue])
	Wave numericalValues
	variable sweepNo
	string setting
	variable defValue, headstage, entrySourceType

	if(ParamIsDefault(defValue))
		defValue = NaN
	endif

	WAVE/Z settings = GetLastSettingSCI(numericalValues, sweepNo, setting, headstage, entrySourceType)

	if(WaveExists(settings))
		EnforceIndependentSetting(settings)
		return settings[GetIndexForHeadstageIndepData(numericalValues)]
	else
		DEBUGPRINT("Missing setting in labnotebook", str=setting)
		return defValue
	endif
End

/// @brief Return a headstage independent setting from the numerical
///        labnotebook of the sweeps in the same RA cycle
///
/// @return the headstage independent setting or `defValue`
///
/// @ingroup LabnotebookQueryFunctions
Function/S GetLastSettingTextIndepRAC(numericalValues, textualValues, sweepNo, setting, entrySourceType, [defValue])
	WAVE numericalValues
	wAVE/T textualValues
	variable sweepNo
	string setting, defValue
	variable entrySourceType

	if(ParamIsDefault(defValue))
		defValue = ""
	endif

	WAVE/T/Z settings = GetLastSettingTextRAC(numericalValues, textualValues, sweepNo, setting, entrySourceType)

	if(WaveExists(settings))
		EnforceIndependentSetting(settings)
		return settings[GetIndexForHeadstageIndepData(textualValues)]
	else
		DEBUGPRINT("Missing setting in labnotebook", str=setting)
		return defValue
	endif
End

/// @brief Return a numerical or text setting for the given channel
///
/// @return the wave containing the setting and the index into it.
///
/// @ingroup LabnotebookQueryFunctions
/// @sa GetLastSettingChannelInternal()
Function [WAVE/Z settings, variable index] GetLastSettingChannel(WAVE numericalValues, WAVE/T/Z textualValues, variable sweepNo, string setting, variable channelNumber, variable channelType, variable entrySourceType)

	[settings, index] = GetLastSettingChannelInternal(numericalValues, numericalValues, sweepNo, setting, channelNumber, channelType, entrySourceType)
	if(WaveExists(settings))
		if(IsNaN(settings[index]))
			return [settings, GetIndexForHeadstageIndepData(numericalValues)]
		else
			return [settings, index]
		endif
	endif

	if(!WaveExists(textualValues))
		return [$"", NaN]
	endif

	[settings, index] = GetLastSettingChannelInternal(numericalValues, textualValues, sweepNo, setting, channelNumber, channelType, entrySourceType)
	if(WaveExists(settings))
		WAVE/T settingsT = settings
		if(!cmpstr(settingsT[index], ""))
			return [settingsT, GetIndexForHeadstageIndepData(textualValues)]
		else
			return [settingsT, index]
		endif
	endif

	return [$"", NaN]
End

/// @brief Return a numerical/textual setting for the given channel
///
/// The function takes care of associated/unassociated channel properties and
/// all other internals.
///
/// @param numericalValues numerical labnotebook
/// @param values          labnotebook to read data from, either numerical or textual
/// @param sweepNo         sweep number
/// @param setting         name of the labnotebook entry to search
/// @param channelNumber   channel number
/// @param channelType     channel type, one of @ref XopChannelConstants
/// @param entrySourceType type of the labnotebook entry, one of @ref DataAcqModes.
///                        If you don't care about the entry source type pass #UNKNOWN_MODE.
///
/// @return A tuple of the result wave and the index into it.
///
/// @sa GetLastSettingChannel
static Function [WAVE/Z wv, variable index] GetLastSettingChannelInternal(WAVE numericalValues, WAVE values, variable sweepNo, string setting, variable channelNumber, variable channelType, variable entrySourceType)
	string entryName

	switch(channelType)
		case XOP_CHANNEL_TYPE_DAC:
			entryName = "DAC"
			break
		case XOP_CHANNEL_TYPE_ADC:
			entryName = "ADC"
			break
		default:
			ASSERT(0, "Unsupported channelType")
	endswitch

	WAVE/Z activeChannels = GetLastSetting(numericalValues, sweepNo, entryName, entrySourceType)

	if(WaveExists(activeChannels))
		WAVE/Z indizes = FindIndizes(activeChannels, col=0, var=channelNumber)
		if(WaveExists(indizes))
			// associated entry
			ASSERT(DimSize(indizes, ROWS) == 1, "Unexpected size")

			WAVE/Z settings = GetLastSetting(values, sweepNo, setting, entrySourceType)

			if(WaveExists(settings))
				return [settings, indizes[0]]
			endif

			return [$"", NaN]
		endif
	endif

	// new style unassociated entry
	WAVE/Z settings = GetLastSetting(values, sweepNo,                                          \
									 CreateLBNUnassocKey(setting, channelNumber, channelType), \
									 entrySourceType)

	if(WaveExists(settings))
		return [settings, GetIndexForHeadstageIndepData(values)]
	endif

	// old style unassociated entry
	WAVE/Z settings = GetLastSetting(values, sweepNo,                                  \
									 CreateLBNUnassocKey(setting, channelNumber, NaN), \
									 entrySourceType)

	if(WaveExists(settings))
		return [settings, GetIndexForHeadstageIndepData(values)]
	endif

	return [$"", NaN]
End

/// @brief Return a numeric/textual wave with the latest value of a setting
///        from the numerical/labnotebook labnotebook for the given sweep number.
///
/// @param values          numerical/textual labnotebook
/// @param sweepNo         sweep number
/// @param setting         name of the setting to query
/// @param entrySourceType type of the labnotebook entry, one of @ref DataAcqModes.
///                        If you don't care about the entry source type pass #UNKNOWN_MODE.
///
/// @return a free wave with #LABNOTEBOOK_LAYER_COUNT rows. In case
/// the setting could not be found an invalid wave reference is returned.
///
/// @ingroup LabnotebookQueryFunctions
Function/WAVE GetLastSetting(values, sweepNo, setting, entrySourceType)
	wAVE values
	variable sweepNo
	string setting
	variable entrySourceType

	variable first, last, rowIndex, entrySourceTypeIndex, settingCol

	// entries before the first sweep have sweepNo == NaN
	// we can't cache that
	if(IsNaN(sweepNo))
		return GetLastSettingNoCache(values, sweepNo, setting, entrySourceType)
	elseif(!IsValidSweepNumber(sweepNo))
		return $""
	endif

	settingCol = FindDimLabel(values, COLS, setting)

	if(settingCol < 0)
		return $""
	endif

	entrySourceTypeIndex = EntrySourceTypeMapper(entrySourceType)

	if(entrySourceTypeIndex >= NUMBER_OF_LBN_DAQ_MODES)
		return $""
	endif

	WAVE indexWave = GetLBIndexCache(values)

	EnsureLargeEnoughWave(indexWave, minimumSize = sweepNo, dimension = ROWS, initialValue = LABNOTEBOOK_UNCACHED_VALUE)
	EnsureLargeEnoughWave(indexWave, minimumSize = settingCol, dimension = COLS, initialValue = LABNOTEBOOK_UNCACHED_VALUE)
	rowIndex = indexWave[sweepNo][settingCol][entrySourceTypeIndex]

	if(rowIndex >= 0) // entry available and present
		if(IsTextWave(values))
			WAVE/T valuesText = values
			Make/T/FREE/N=(DimSize(values, LAYERS)) statusText = valuesText[rowIndex][settingCol][p]
			return statusText
		else
			Make/D/FREE/N=(DimSize(values, LAYERS)) status = values[rowIndex][settingCol][p]
			return status
		endif
	elseif(rowIndex == LABNOTEBOOK_UNCACHED_VALUE)
		// need to search for it
		WAVE rowCache = GetLBRowCache(values)
		EnsureLargeEnoughWave(rowCache, minimumSize = sweepNo, dimension = ROWS, initialValue = LABNOTEBOOK_GET_RANGE)

		first = rowCache[sweepNo][%first][entrySourceTypeIndex]
		last  = rowCache[sweepNo][%last][entrySourceTypeIndex]

		WAVE/Z settings = GetLastSettingNoCache(values, sweepNo, setting, entrySourceType, \
												first = first, last = last, rowIndex = rowIndex)

		if(WaveExists(settings))
			ASSERT(first >= 0 && last >= 0 && rowIndex >= 0, "invalid return combination from GetLastSettingNoCache")
			rowCache[sweepNo][%first][entrySourceTypeIndex] = first
			rowCache[sweepNo][%last][entrySourceTypeIndex]  = last

			indexWave[sweepNo][settingCol][entrySourceTypeIndex] = rowIndex
		else
			ASSERT(first < 0 || last < 0 || rowIndex < 0, "invalid return combination from GetLastSettingNoCache")
			indexWave[sweepNo][settingCol][entrySourceTypeIndex] = LABNOTEBOOK_MISSING_VALUE
		endif

		return settings
	elseif(rowIndex == LABNOTEBOOK_MISSING_VALUE)
		return $""
	endif

	ASSERT(0, "Unexpected type")
End

/// @brief Return a wave with the latest value of a setting from the
///        numerical/textual labnotebook for the given sweep number.
///        Uncached version, general users should prefer GetLastSetting().
///
/// @param values          numerical/textual labnotebook
/// @param sweepNo         sweep number
/// @param setting         name of the setting to query
/// @param entrySourceType type of the labnotebook entry, one of @ref DataAcqModes
/// @param[in, out] first  [optional] Can be used to query and return the labnotebook row range. Useful for routines which must make a
///                        lot of queries to the same sweep and want to avoid the overhead of calculating `first` and `last`.
///                        Passing #LABNOTEBOOK_GET_RANGE will set the calculated values of `first` and `last` after the function returns.
///                        Passing a value greater or equal zero will use these values instead.
/// @param[in, out] last   [optional] see `first`
/// @param[out] rowIndex   [optional] return the row where the setting could be
///                        found, otherwise it is set to #LABNOTEBOOK_MISSING_VALUE
///
/// @return a free wave with #LABNOTEBOOK_LAYER_COUNT rows. In case
/// the setting could not be found an invalid wave reference is returned.
///
/// @ingroup LabnotebookQueryFunctions
Function/WAVE GetLastSettingNoCache(values, sweepNo, setting, entrySourceType, [first, last, rowIndex])
	Wave values
	variable sweepNo
	string setting
	variable entrySourceType
	variable &first, &last, &rowIndex

	variable settingCol, numLayers, i, sweepCol, numEntries
	variable firstValue, lastValue, sourceTypeCol, peakResistanceCol, pulseDurationCol
	variable testpulseBlockLength, blockType, hasValidTPPulseDurationEntry
	variable mode

	if(!ParamIsDefault(rowIndex))
		rowIndex = LABNOTEBOOK_MISSING_VALUE
	endif

	if(ParamIsDefault(first) && ParamIsDefault(last))
		mode = GET_LB_MODE_NONE
	elseif(!ParamIsDefault(first) && !ParamIsDefault(last))
		if(first == LABNOTEBOOK_GET_RANGE && last == LABNOTEBOOK_GET_RANGE)
			mode = GET_LB_MODE_WRITE
		elseif(first >= 0 && last >= 0)
			mode = GET_LB_MODE_READ
		else
			ASSERT(0, "Invalid params")
		endif
	else
		ASSERT(0, "Invalid params")
	endif

	numLayers = DimSize(values, LAYERS)
	settingCol = FindDimLabel(values, COLS, setting)

	if(settingCol <= 0)
		DEBUGPRINT("Could not find the setting", str=setting)
		return $""
	endif

	if(mode == GET_LB_MODE_NONE || mode == GET_LB_MODE_WRITE)
		sweepCol = GetSweepColumn(values)
		FindRange(values, sweepCol, sweepNo, 0, entrySourceType, firstValue, lastValue)

		if(!IsFinite(firstValue) && !IsFinite(lastValue)) // sweep number is unknown
			return $""
		endif
	elseif(mode == GET_LB_MODE_READ)
		firstValue = first
		lastValue  = last
	endif

	ASSERT(firstValue <= lastValue, "Invalid value range")

	if(mode == GET_LB_MODE_WRITE)
		first = firstValue
		last  = lastValue
	endif

	if(IsTextWave(values))
		WAVE/T textualValues = values
		Make/FREE/N=(numLayers)/T statusText
		Make/FREE/N=(numLayers) lengths

		for(i = lastValue; i >= firstValue; i -= 1)
			if(IsFinite(entrySourceType))
				if(!sourceTypeCol)
					sourceTypeCol = FindDimLabel(textualValues, COLS, "EntrySourceType")
				endif

				if(sourceTypeCol < 0 || !IsFinite(str2num(textualValues[i][sourceTypeCol][0])))
					// before the sourceType entries we never had any testpulse
					// entries in the textualValues labnotebook wave
					if(entrySourceType == TEST_PULSE_MODE)
						return $""
					endif
				elseif(entrySourceType != str2num(textualValues[i][sourceTypeCol][0]))
					// labnotebook has entrySourceType and it is not matching
					DEBUGPRINT("Skipping the given row as sourceType is available and not matching: ", var=i)
					continue
				endif
			endif

			statusText[] = textualValues[i][settingCol][p]
			lengths[]	= strlen(statusTexT[p])

			// return if we have at least one non-empty entry
			if(Sum(lengths) > 0)
				if(!ParamIsDefault(rowIndex))
					rowIndex = i
				endif

				return statusText
			endif
		endfor
	else
		WAVE numericalValues = values
		Make/D/FREE/N=(numLayers) status

		for(i = lastValue; i >= firstValue; i -= 1)

			if(IsFinite(entrySourceType))
				if(!sourceTypeCol)
					sourceTypeCol = FindDimLabel(numericalValues, COLS, "EntrySourceType")
				endif

				if(sourceTypeCol < 0 || !IsFinite(numericalValues[i][sourceTypeCol][0]))
					// no source type information available but it is requested
					// use a heuristic
					//
					// Since 666d761a (TP documenting is implemented using David
					// Reid's documenting functions, 2014-07-28) we have one
					// row for the testpulse which holds "TP Peak Resistance".
					// Since 4f4649a2 (Document the testpulse settings in the
					// labnotebook, 2015-07-28) we have two rows; starting with
					// "TP Peak Resistance" and ending with "TP Pulse Duration".
					if(!pulseDurationCol)
						pulseDurationCol = FindDimLabel(numericalValues, COLS, "TP Pulse Duration")
					endif

					if(!peakResistanceCol)
						peakResistanceCol = FindDimLabel(numericalValues, COLS, "TP Peak Resistance")
					endif

					blockType = UNKNOWN_MODE

					if(pulseDurationCol > 0)
						status[] = numericalValues[i][pulseDurationCol][p]
						hasValidTPPulseDurationEntry = HasOneValidEntry(status)
					else
						hasValidTPPulseDurationEntry = 0
					endif

					// Since 4f4649a2 (Document the testpulse settings in the
					// labnotebook, 2015-07-28) we can have a "TP Pulse Duration"
					// entry but no "TP Peak Resistance" entry iff the user only
					// acquired sweep data but never TP.
					if(peakResistanceCol < 0)
						blockType = DATA_ACQUISITION_MODE
					elseif(hasValidTPPulseDurationEntry)
						// if the previous row has a "TP Peak Resistance" entry we know that this is a testpulse block
						status[] = numericalValues[i - 1][peakResistanceCol][p]
						if(HasOneValidEntry(status))
							blockType = TEST_PULSE_MODE
							testpulseBlockLength = 1
						else
							blockType = DATA_ACQUISITION_MODE
						endif
					else // no match, maybe old format
						status[] = numericalValues[i][peakResistanceCol][p]
						if(HasOneValidEntry(status))
							blockType = TEST_PULSE_MODE
							testpulseBlockLength = 0
						else
							blockType = DATA_ACQUISITION_MODE
						endif
					endif

					if(entrySourceType == DATA_ACQUISITION_MODE && blockType == TEST_PULSE_MODE)
						// testpulse block starts but DAQ was requested
						// two row long testpulse block, skip it
						i -= testpulseBlockLength
						DEBUGPRINT("Skipping the testpulse block as DAQ is requested, testpulseBlockLength:", var=testPulseBlockLength)
						continue
					elseif(entrySourceType == TEST_PULSE_MODE && blockType == DATA_ACQUISITION_MODE)
						// sweep block starts but TP was requested
						// as the sweep block occupies always the first blocks
						// we now know that we did not find the entries
						DEBUGPRINT("Skipping the DAQ block as testpulse is requested, as this is the last block, we can also return.")
						return $""
					endif
				elseif(entrySourceType != numericalValues[i][sourceTypeCol][0])
					// labnotebook has entrySourceType and it is not matching
					DEBUGPRINT("Skipping the given row as sourceType is available and not matching: ", var=i)
					continue
				endif
			endif

			status[] = numericalValues[i][settingCol][p]

			if(HasOneValidEntry(status))
				if(!ParamIsDefault(rowIndex))
					rowIndex = i
				endif

				return status
			endif
		endfor
	endif

	return $""
End

/// @brief Return the last textual value of the sweeps in the same RA cycle
///
/// @ingroup LabnotebookQueryFunctions
/// @sa GetLastSetting()
Function/WAVE GetLastSettingTextRAC(numericalValues, textualValues, sweepNo, setting, entrySourceType)
	WAVE numericalValues
	WAVE/T textualValues
	variable sweepNo
	string setting
	variable entrySourceType

	variable i, numSweeps

	WAVE/Z sweeps = AFH_GetSweepsFromSameRACycle(numericalValues, sweepNo)
	if(!WaveExists(sweeps) || DimSize(sweeps, ROWS) == 0)
		return $""
	endif

	numSweeps = DimSize(sweeps, ROWS)
	for(i = numSweeps - 1; i >= 0; i -= 1)
		WAVE/Z settings = GetLastSetting(textualValues, sweeps[i], setting, entrySourceType)

		if(WaveExists(settings))
			return settings
		endif
	endfor

	return $""
End

/// @brief Return the last numerical value of the sweeps in the same RA cycle
///
/// @ingroup LabnotebookQueryFunctions
/// @sa GetLastSetting()
Function/WAVE GetLastSettingRAC(numericalValues, sweepNo, setting, entrySourceType)
	WAVE numericalValues
	variable sweepNo
	string setting
	variable entrySourceType

	variable i, numSweeps

	WAVE/Z sweeps = AFH_GetSweepsFromSameRACycle(numericalValues, sweepNo)
	if(!WaveExists(sweeps) || DimSize(sweeps, ROWS) == 0)
		return $""
	endif

	numSweeps = DimSize(sweeps, ROWS)
	for(i = numSweeps - 1; i >= 0; i -= 1)
		WAVE/Z settings = GetLastSetting(numericalValues, sweeps[i], setting, entrySourceType)

		if(WaveExists(settings))
			return settings
		endif
	endfor

	return $""
End

/// @brief Return the last numerical value for the given setting of *each*
///        sweep in the same RA cycle.
///
/// The returned wave will have `NaN` for sweeps which do not have that entry.
/// This is done in order to keep the indizes intact.
///
/// @ingroup LabnotebookQueryFunctions
/// @sa GetLastSetting()
Function/WAVE GetLastSettingIndepEachRAC(numericalValues, sweepNo, setting, entrySourceType, [defValue])
	WAVE numericalValues
	variable sweepNo
	string setting
	variable entrySourceType, defValue

	variable settings, numSweeps

	if(ParamIsDefault(defValue))
		defValue = NaN
	endif

	WAVE/Z sweeps = AFH_GetSweepsFromSameRACycle(numericalValues, sweepNo)
	if(!WaveExists(sweeps) || DimSize(sweeps, ROWS) == 0)
		return $""
	endif

	numSweeps = DimSize(sweeps, ROWS)

	Make/FREE/D/N=(numSweeps) result = GetLastSettingIndep(numericalValues, sweeps[p], setting, entrySourceType, defValue = defValue)

	if(!HasOneValidEntry(result))
		return $""
	endif

	return result
End

/// @brief Return the last textual value for the given setting of *each* sweep
///        in the same RA cycle.
///
/// The returned wave will have `NaN` for sweeps which do not have that entry.
/// This is done in order to keep the indizes intact.
///
/// @ingroup LabnotebookQueryFunctions
/// @sa GetLastSetting()
Function/WAVE GetLastSettingTextIndepEachRAC(numericalValues, textualValues, sweepNo, setting, entrySourceType, [defValue])
	WAVE numericalValues
	WAVE/T textualValues
	variable sweepNo
	string setting
	variable entrySourceType
	string defValue

	variable settings, numSweeps

	if(ParamIsDefault(defValue))
		defValue = ""
	endif

	WAVE/Z sweeps = AFH_GetSweepsFromSameRACycle(numericalValues, sweepNo)
	if(!WaveExists(sweeps) || DimSize(sweeps, ROWS) == 0)
		return $""
	endif

	numSweeps = DimSize(sweeps, ROWS)
	Make/FREE/T/N=(numSweeps) result = GetLastSettingTextIndep(textualValues, sweeps[p], setting, entrySourceType, defValue = defValue)

	Make/N=(numSweeps)/FREE lengths = strlen(result[p])
	if(Sum(lengths) == 0)
		return $""
	endif

	return result
End

/// @brief Return the last numerical value for the given setting of *each*
///        sweep for a given headstage in the same RA cycle.
///
/// The returned wave will have `NaN` for sweeps which do not have that entry.
/// This is done in order to keep the indizes intact.
///
/// @ingroup LabnotebookQueryFunctions
/// @sa GetLastSetting
Function/WAVE GetLastSettingEachRAC(numericalValues, sweepNo, setting, headstage, entrySourceType)
	WAVE numericalValues
	variable sweepNo
	string setting
	variable headstage, entrySourceType

	variable i, numSweeps

	ASSERT(headstage >= 0 && headstage < NUM_HEADSTAGES, "Invalid headstage")

	WAVE/Z sweeps = AFH_GetSweepsFromSameRACycle(numericalValues, sweepNo)
	if(!WaveExists(sweeps) || DimSize(sweeps, ROWS) == 0)
		return $""
	endif

	numSweeps = DimSize(sweeps, ROWS)
	Make/FREE/D/N=(numSweeps) result = NaN

	for(i = 0; i < numSweeps; i += 1)
		WAVE/Z settings = GetLastSetting(numericalValues, sweeps[i], setting, entrySourceType)

		if(WaveExists(settings))
			result[i] = settings[headstage]
		endif
	endfor

	if(!HasOneValidEntry(result))
		return $""
	endif

	return result
End

/// @brief Return the last textual value for the given setting of *each* sweep
///        for a given headstage in the same RA cycle.
///
/// The returned wave will have `NaN` for sweeps which do not have that entry.
/// This is done in order to keep the indizes intact.
///
/// @ingroup LabnotebookQueryFunctions
/// @sa GetLastSetting()
Function/WAVE GetLastSettingTextEachRAC(numericalValues, textualValues, sweepNo, setting, headstage, entrySourceType)
	WAVE numericalValues
	WAVE/T textualValues
	variable sweepNo
	string setting
	variable headstage, entrySourceType

	variable i, numSweeps

	ASSERT(headstage >= 0 && headstage < NUM_HEADSTAGES, "Invalid headstage")

	WAVE/Z sweeps = AFH_GetSweepsFromSameRACycle(numericalValues, sweepNo)
	if(!WaveExists(sweeps) || DimSize(sweeps, ROWS) == 0)
		return $""
	endif

	numSweeps = DimSize(sweeps, ROWS)
	Make/FREE/T/N=(numSweeps) result

	for(i = 0; i < numSweeps; i += 1)
		WAVE/Z/T settings = GetLastSetting(textualValues, sweeps[i], setting, entrySourceType)

		if(WaveExists(settings))
			result[i] = settings[headstage]
		endif
	endfor

	Make/N=(numSweeps)/FREE lengths = strlen(result[p])
	if(Sum(lengths) == 0)
		return $""
	endif

	return result
End

/// @brief Return the last textual value of the sweeps in the same stimset cycle
///
/// @ingroup LabnotebookQueryFunctions
/// @sa GetLastSetting()
Function/WAVE GetLastSettingTextSCI(numericalValues, textualValues, sweepNo, setting, headstage, entrySourceType)
	WAVE numericalValues
	WAVE/T textualValues
	variable sweepNo
	string setting
	variable headstage, entrySourceType

	variable i, numSweeps

	WAVE/Z sweeps = AFH_GetSweepsFromSameSCI(numericalValues, sweepNo, headstage)
	if(!WaveExists(sweeps) || DimSize(sweeps, ROWS) == 0)
		return $""
	endif

	numSweeps = DimSize(sweeps, ROWS)
	for(i = numSweeps - 1; i >= 0; i -= 1)
		WAVE/Z settings = GetLastSetting(textualValues, sweeps[i], setting, entrySourceType)

		if(WaveExists(settings))
			return settings
		endif
	endfor

	return $""
End

/// @brief Return the last numerical value of the sweeps in the same stimset cycle
///
/// @ingroup LabnotebookQueryFunctions
/// @sa GetLastSetting()
Function/WAVE GetLastSettingSCI(numericalValues, sweepNo, setting, headstage, entrySourceType)
	WAVE numericalValues
	variable sweepNo
	string setting
	variable headstage, entrySourceType

	variable i, numSweeps

	WAVE/Z sweeps = AFH_GetSweepsFromSameSCI(numericalValues, sweepNo, headstage)
	if(!WaveExists(sweeps) || DimSize(sweeps, ROWS) == 0)
		return $""
	endif

	numSweeps = DimSize(sweeps, ROWS)
	for(i = numSweeps - 1; i >= 0; i -= 1)
		WAVE/Z settings = GetLastSetting(numericalValues, sweeps[i], setting, entrySourceType)

		if(WaveExists(settings))
			return settings
		endif
	endfor

	return $""
End

/// @brief Return the last numerical value for the given setting of *each*
///        sweep in the same stimset cycle.
///
/// The returned wave will have `NaN` for sweeps which do not have that entry.
/// This is done in order to keep the indizes intact.
///
/// @ingroup LabnotebookQueryFunctions
/// @sa GetLastSetting()
Function/WAVE GetLastSettingIndepEachSCI(numericalValues, sweepNo, setting, headstage, entrySourceType, [defValue])
	WAVE numericalValues
	variable sweepNo
	string setting
	variable headstage, entrySourceType, defValue

	variable settings, numSweeps

	if(ParamIsDefault(defValue))
		defValue = NaN
	endif

	WAVE/Z sweeps = AFH_GetSweepsFromSameSCI(numericalValues, sweepNo, headstage)
	if(!WaveExists(sweeps) || DimSize(sweeps, ROWS) == 0)
		return $""
	endif

	numSweeps = DimSize(sweeps, ROWS)

	Make/FREE/D/N=(numSweeps) result = GetLastSettingIndep(numericalValues, sweeps[p], setting, entrySourceType, defValue = defValue)

	if(!HasOneValidEntry(result))
		return $""
	endif

	return result
End

/// @brief Return the last textual value for the given setting of *each* sweep
///        in the same stimset cycle.
///
/// The returned wave will have `NaN` for sweeps which do not have that entry.
/// This is done in order to keep the indizes intact.
///
/// @ingroup LabnotebookQueryFunctions
/// @sa GetLastSetting()
Function/WAVE GetLastSettingTextIndepEachSCI(numericalValues, textualValues, sweepNo, headstage, setting, entrySourceType, [defValue])
	WAVE numericalValues
	WAVE/T textualValues
	variable sweepNo
	string setting
	variable headstage, entrySourceType
	string defValue

	variable settings, numSweeps

	if(ParamIsDefault(defValue))
		defValue = ""
	endif

	WAVE/Z sweeps = AFH_GetSweepsFromSameSCI(numericalValues, sweepNo, headstage)
	if(!WaveExists(sweeps) || DimSize(sweeps, ROWS) == 0)
		return $""
	endif

	numSweeps = DimSize(sweeps, ROWS)
	Make/FREE/T/N=(numSweeps) result = GetLastSettingTextIndep(textualValues, sweeps[p], setting, entrySourceType, defValue = defValue)

	Make/N=(numSweeps)/FREE lengths = strlen(result[p])
	if(Sum(lengths) == 0)
		return $""
	endif

	return result
End

/// @brief Return the last numerical value for the given setting of *each*
///        sweep for a given headstage in the same stimset cycle.
///
/// The returned wave will have `NaN` for sweeps which do not have that entry.
/// This is done in order to keep the indizes intact.
///
/// @ingroup LabnotebookQueryFunctions
/// @sa GetLastSetting
Function/WAVE GetLastSettingEachSCI(numericalValues, sweepNo, setting, headstage, entrySourceType)
	WAVE numericalValues
	variable sweepNo
	string setting
	variable headstage, entrySourceType

	variable i, numSweeps

	ASSERT(headstage >= 0 && headstage < NUM_HEADSTAGES, "Invalid headstage")

	WAVE/Z sweeps = AFH_GetSweepsFromSameSCI(numericalValues, sweepNo, headstage)
	if(!WaveExists(sweeps) || DimSize(sweeps, ROWS) == 0)
		return $""
	endif

	numSweeps = DimSize(sweeps, ROWS)
	Make/FREE/D/N=(numSweeps) result = NaN

	for(i = 0; i < numSweeps; i += 1)
		WAVE/Z settings = GetLastSetting(numericalValues, sweeps[i], setting, entrySourceType)

		if(WaveExists(settings))
			result[i] = settings[headstage]
		endif
	endfor

	if(!HasOneValidEntry(result))
		return $""
	endif

	return result
End

/// @brief Return the last textual value for the given setting of *each* sweep
///        for a given headstage in the same stimset cycle.
///
/// The returned wave will have `NaN` for sweeps which do not have that entry.
/// This is done in order to keep the indizes intact.
///
/// @ingroup LabnotebookQueryFunctions
/// @sa GetLastSetting()
Function/WAVE GetLastSettingTextEachSCI(numericalValues, textualValues, sweepNo, setting, headstage, entrySourceType)
	WAVE numericalValues
	WAVE/T textualValues
	variable sweepNo
	string setting
	variable headstage, entrySourceType

	variable i, numSweeps

	ASSERT(headstage >= 0 && headstage < NUM_HEADSTAGES, "Invalid headstage")

	WAVE/Z sweeps = AFH_GetSweepsFromSameSCI(numericalValues, sweepNo, headstage)
	if(!WaveExists(sweeps) || DimSize(sweeps, ROWS) == 0)
		return $""
	endif

	numSweeps = DimSize(sweeps, ROWS)
	Make/FREE/T/N=(numSweeps) result

	for(i = 0; i < numSweeps; i += 1)
		WAVE/Z/T settings = GetLastSetting(textualValues, sweeps[i], setting, entrySourceType)

		if(WaveExists(settings))
			result[i] = settings[headstage]
		endif
	endfor

	Make/N=(numSweeps)/FREE lengths = strlen(result[p])
	if(Sum(lengths) == 0)
		return $""
	endif

	return result
End

/// @brief Return a wave with all labnotebook rows which have a non-empty entry for setting
static Function/WAVE GetNonEmptyLBNRows(labnotebookValues, setting)
   WAVE labnotebookValues
   string setting

   variable col

   col = FindDimLabel(labnotebookValues, COLS, setting)

   if(col < 0)
	   return $""
   endif

   return FindIndizes(labnotebookValues, col = col, prop = PROP_NON_EMPTY, \
					  startLayer = 0, endLayer = DimSize(labnotebookValues, LAYERS) - 1)
End

/// @brief Return a wave with all sweep numbers which have a non-empty entry for setting
///
/// @param labnotebookValues numerical/textual labnotebook
/// @param setting           name of the value to search
///
/// @return a 1D free wave with the matching sweep numbers. In case
/// the setting could not be found an invalid wave reference is returned.
///
/// @ingroup LabnotebookQueryFunctions
Function/WAVE GetSweepsWithSetting(labnotebookValues, setting)
	WAVE labnotebookValues
	string setting

	variable sweepCol

	WAVE/Z indizes = GetNonEmptyLBNRows(labnotebookValues, setting)
	if(!WaveExists(indizes))
		return $""
	endif

	sweepCol = GetSweepColumn(labnotebookValues)

	if(IsTextWave(labnotebookValues))
		WAVE/T labnotebookValuesText = labnotebookValues
		Make/FREE/N=(DimSize(indizes, ROWS)) sweeps = str2num(labnotebookValuesText[indizes[p]][sweepCol][0])
	else
		Make/FREE/N=(DimSize(indizes, ROWS)) sweeps = labnotebookValues[indizes[p]][sweepCol][0]
	endif

	return DeleteDuplicates(sweeps)
End

/// @brief Return the last numerical value of a setting from the labnotebook
///        and the sweep it was set.
///
/// @param[in]  numericalValues  numerical labnotebook
/// @param[in]  setting  name of the value to search
/// @param[out] sweepNo  sweep number the value was last set
///
/// @return a free wave with #LABNOTEBOOK_LAYER_COUNT rows. In case
/// the setting could not be found an invalid wave reference is returned.
///
/// @ingroup LabnotebookQueryFunctions
Function/WAVE GetLastSweepWithSetting(numericalValues, setting, sweepNo)
	WAVE numericalValues
	string setting
	variable &sweepNo

	variable idx

	sweepNo = NaN
	ASSERT(IsNumericWave(numericalValues), "Can only work with numeric waves")

	WAVE/Z indizes = GetNonEmptyLBNRows(numericalValues, setting)
	if(!WaveExists(indizes))
		return $""
	endif

	idx = indizes[DimSize(indizes, ROWS) - 1]
	Make/FREE/N=(DimSize(numericalValues, LAYERS)) data = numericalValues[idx][%$setting][p]
	sweepNo = numericalValues[idx][GetSweepColumn(numericalValues)][0]

	return data
End

/// @brief Return the last numerical value of a headstage independent
///        setting from the labnotebook and the sweep it was set.
///
/// @param[in]  numericalValues  numerical labnotebook
/// @param[in]  setting          name of the value to search
/// @param[out] sweepNo          sweep number the value was last set
/// @param[in]  defValue         [optional, defaults to `NaN`] value
///                              to return in case nothing could be found
///
/// @ingroup LabnotebookQueryFunctions
Function GetLastSweepWithSettingIndep(numericalValues, setting, sweepNo, [defValue])
	WAVE numericalValues
	string setting
	variable &sweepNo
	variable defValue

	if(ParamIsDefault(defValue))
		defValue = NaN
	endif

	WAVE/Z settings = GetLastSweepWithSetting(numericalValues, setting, sweepNo)

	if(WaveExists(settings))
		EnforceIndependentSetting(settings)
		return settings[GetIndexForHeadstageIndepData(numericalValues)]
	else
		DEBUGPRINT("Missing setting in labnotebook", str=setting)
		return defValue
	endif
End

/// @brief Return the last textual value of a setting from the labnotebook
///        and the sweep it was set.
///
/// @param[in]  textualValues  textual labnotebook
/// @param[in]  setting  name of the value to search
/// @param[out] sweepNo  sweep number the value was last set
///
/// @return a free wave with #LABNOTEBOOK_LAYER_COUNT rows. In case
/// the setting could not be found an invalid wave reference is returned.
///
/// @ingroup LabnotebookQueryFunctions
Function/WAVE GetLastSweepWithSettingText(textualValues, setting, sweepNo)
	WAVE/T textualValues
	string setting
	variable &sweepNo

	variable idx

	sweepNo = NaN
	ASSERT(IsTextWave(textualValues), "Can only work with text waves")

	WAVE/Z indizes = GetNonEmptyLBNRows(textualValues, setting)
	if(!WaveExists(indizes))
		return $""
	endif

	idx = indizes[DimSize(indizes, ROWS) - 1]
	Make/FREE/T/N=(DimSize(textualValues, LAYERS)) data = textualValues[idx][%$setting][p]
	sweepNo = str2num(textualValues[idx][GetSweepColumn(textualValues)][0])

	return data
End

/// @brief Return the last textual value of a headstage independent
///        setting from the labnotebook and the sweep it was set.
///
/// @param[in]  numericalValues  numerical labnotebook
/// @param[in]  setting          name of the value to search
/// @param[out] sweepNo          sweep number the value was last set
/// @param[in]  defValue         [optional, defaults to an empty string] value
///                              to return in case nothing could be found
///
/// @ingroup LabnotebookQueryFunctions
Function/S GetLastSweepWithSettingTextI(numericalValues, setting, sweepNo, [defValue])
	WAVE numericalValues
	string setting
	variable &sweepNo
	string defValue

	if(ParamIsDefault(defValue))
		defValue = ""
	endif

	WAVE/T/Z settings = GetLastSweepWithSettingText(numericalValues, setting, sweepNo)

	if(WaveExists(settings))
		EnforceIndependentSetting(settings)
		return settings[GetIndexForHeadstageIndepData(numericalValues)]
	else
		DEBUGPRINT("Missing setting in labnotebook", str=setting)
		return defValue
	endif
End

/// @brief Returns a list of all devices, e.g. "ITC18USB_Dev_0;..."
///        which were locked at some point
Function/S GetAllDevices()

	variable i, j, numEntries, numDevices
	string folder, number, device, folders, subFolders, subFolder
	string path, list = ""

	string devicesFolderPath = GetDAQDevicesFolderAsString()
	DFREF devicesFolder = GetDAQDevicesFolder()

	folders = GetListOfObjects(devicesFolder, ".*", typeFlag = COUNTOBJECTS_DATAFOLDER)
	numEntries = ItemsInList(folders)
	for(i = 0; i < numEntries; i += 1)
		folder = StringFromList(i, folders)

		if(GrepString(folder, ITC_DEVICE_REGEXP))
			DFREF subFolderDFR = $(devicesFolderPath + ":" + folder)
			subFolders = GetListOfObjects(subFolderDFR, ".*", typeFlag = COUNTOBJECTS_DATAFOLDER)

			// ITC hardware is in a specific subfolder
			numDevices = ItemsInList(subFolders)
			for(j = 0; j < numDevices ; j += 1)
				subFolder = StringFromList(j, subFolders)
				number = RemovePrefix(subFolder, start = "Device")
				device = HW_ITC_BuildDeviceString(folder, number)
				path   = GetDevicePathAsString(device)

				if(DataFolderExists(path))
					DFREF dfr = $path
					NVAR/SDFR=dfr/Z deviceID, ITCDeviceIDGlobal

					if(NVAR_Exists(deviceID) || NVAR_Exists(ITCDeviceIDGlobal))
						list = AddListItem(device, list, ";", inf)
					endif
				endif
			endfor
		else
			// other hardware has no subfolder
			device = folder
			path = GetDevicePathAsString(device)

			if(DataFolderExists(path))
				DFREF dfr = $path
				NVAR/SDFR=dfr/Z deviceID, ITCDeviceIDGlobal

				if(NVAR_Exists(deviceID) || NVAR_Exists(ITCDeviceIDGlobal))
					list = AddListItem(device, list, ";", inf)
				endif
			endif
		endif
	endfor

	return list
End

/// @brief Returns a list of all devices, e.g. "ITC18USB_Dev_0;", which have acquired data.
///
/// @param contentType [optional, defaults to CONTENT_TYPE_SWEEP] type of
///                    content to look for, one of @ref CONTENT_TYPES
Function/S GetAllDevicesWithContent([contentType])
	variable contentType

	variable i, numDevices
	string deviceList, device, dataPath, testPulsePath
	string list = ""

	if(ParamIsDefault(contentType))
		contentType = CONTENT_TYPE_SWEEP
	endif

	deviceList = GetAllDevices()

	numDevices = ItemsInList(deviceList)
	for(i = 0; i < numDevices; i += 1)
		device        = StringFromList(i, deviceList)
		dataPath      = GetDeviceDataPathAsString(device)
		testPulsePath = GetDeviceTestPulseAsString(device)

		if(contentType & CONTENT_TYPE_SWEEP                   \
		   && DataFolderExists(dataPath)                      \
		   && CountObjects(dataPath, COUNTOBJECTS_WAVES) > 0)
			list = AddListItem(device, list, ";", inf)
			continue
		endif

		if(contentType & CONTENT_TYPE_TPSTORAGE                                     \
		   && DataFolderExists(testPulsePath)                                       \
		   && ItemsInList(GetListOfObjects($testPulsePath, TP_STORAGE_REGEXP)) > 0)
			list = AddListItem(device, list, ";", inf)
			continue
		endif
	endfor

	return list
End

/// @brief Convenience wrapper for KillOrMoveToTrashPath()
threadsafe Function KillOrMoveToTrash([wv, dfr])
	WAVE/Z wv
	DFREF dfr

	if(!ParamIsDefault(wv) && WaveExists(wv))
		KillOrMoveToTrashPath(GetWavesDataFolder(wv, 2))
	endif

	if(!ParamIsDefault(dfr) && DataFolderExistsDFR(dfr))
		KillOrMoveToTrashPath(GetDataFolder(1, dfr))
	endif
End

/// @brief Delete a datafolder or wave. If this is not possible, because Igor
/// has locked the file, the wave or datafolder is moved into a trash folder
/// named `root:mies:trash_$digit`.
///
/// The trash folders will be removed, if possible, from KillTemporaries().
///
/// @param path absolute path to a datafolder or wave
threadsafe Function KillOrMoveToTrashPath(path)
	string path

	string dest

	if(DataFolderExists(path))
		KillDataFolder/Z $path

		if(!V_flag)
			return NaN
		endif

		MoveToTrash(dfr = $path)
	elseif(WaveExists($path))
		KillWaves/Z $path

		WAVE/Z wv = $path
		if(!WaveExists(wv))
			return NaN
		endif

		MoveToTrash(wv = wv)
	else
		DEBUGPRINT_TS("Ignoring the datafolder/wave as it does not exist", str=path)
	endif
End

threadsafe Function MoveToTrash([wv, dfr])
	WAVE/Z wv
	DFREF dfr

	string dest

	if(!ParamIsDefault(wv) && WaveExists(wv))
		DFREF tmpDFR = GetUniqueTempPath()
		MoveWave wv, tmpDFR
	endif

	if(!ParamIsDefault(dfr) && DataFolderExistsDFR(dfr))
		DFREF tmpDFR = GetUniqueTempPath()
		dest = RemoveEnding(GetDataFolder(1, tmpDFR), ":")
		MoveDataFolder dfr, $dest
	endif
End

/// @brief Return a wave reference wave with all single column waves of the given channel type
///
/// Holds invalid wave refs for non-existing entries.
///
/// @param sweepDFR    datafolder reference with 1D sweep data
/// @param channelType One of @ref XopChannelConstants
///
/// @see GetDAQDataSingleColumnWave() or SplitSweepIntoComponents()
Function/WAVE GetDAQDataSingleColumnWaves(sweepDFR, channelType)
	DFREF sweepDFR
	variable channelType

	ASSERT(DataFolderExistsDFR(sweepDFR), "sweepDFR is invalid")

	Make/FREE/WAVE/N=(GetNumberFromType(xopVar=channelType)) matches = GetDAQDataSingleColumnWave(sweepDFR, channelType, p)

	return matches
End

/// @brief Return a 1D data wave previously created by SplitSweepIntoComponents()
///
/// Returned wave reference can be invalid.
///
/// @param sweepDFR      datafolder holding 1D waves
/// @param channelType   One of @ref XopChannelConstants
/// @param channelNumber channel number
/// @param splitTTLBits  [optional, defaults to false] return a single bit of the TTL wave
/// @param ttlBit        [optional] number specifying the TTL bit
Function/WAVE GetDAQDataSingleColumnWave(sweepDFR, channelType, channelNumber, [splitTTLBits, ttlBit])
	DFREF sweepDFR
	variable channelType, channelNumber
	variable splitTTLBits, ttlBit

	string wvName

	if(ParamIsDefault(splitTTLBits))
		splitTTLBits = 0
	else
		splitTTLBits = !!splitTTLBits
	endif

	ASSERT(ParamIsDefault(splitTTLBits) + ParamIsDefault(ttlBit) != 1, "Expected both or none of splitTTLBits and ttlBit")
	ASSERT(channelNumber < GetNumberFromType(xopVar=channelType), "Invalid channel index")

	wvName = StringFromList(channelType, XOP_CHANNEL_NAMES) + "_" + num2str(channelNumber)

	if(channelType == XOP_CHANNEL_TYPE_TTL && splitTTLBits)
		wvName += "_" + num2str(ttlBit)
	endif

	WAVE/Z/SDFR=sweepDFR wv = $wvName

	return wv
End

/// @brief Check if the given sweep number is valid
threadsafe Function IsValidSweepNumber(sweepNo)
	variable sweepNo

	return IsInteger(sweepNo) && sweepNo >= 0
End

/// @brief Check if the given epoch number is valid
Function IsValidEpochNumber(epochNo)
	variable epochNo

	return IsInteger(epochNo) && epochNo >= 0 && epochNo <= SEGMENT_TYPE_WAVE_LAST_IDX
End

/// @brief Returns the config wave for a given sweep wave
Function/Wave GetConfigWave(sweepWave)
	WAVE sweepWave

	WAVE/SDFR=GetWavesDataFolderDFR(sweepWave)/Z config = $GetConfigWaveName(ExtractSweepNumber(NameOfWave(sweepWave)))

	return config
End

/// @brief Returns the, possibly non existing, sweep data wave for the given sweep number
Function/Wave GetSweepWave(panelTitle, sweepNo)
	string panelTitle
	variable sweepNo

	Wave/Z/SDFR=GetDeviceDataPath(panelTitle) wv = $GetSweepWaveName(sweepNo)

	return wv
End

/// @brief Return the config wave name
Function/S GetConfigWaveName(sweepNo)
	variable sweepNo

	return "Config_" + GetSweepWaveName(sweepNo)
End

/// @brief Return the sweep wave name
Function/S GetSweepWaveName(sweepNo)
	variable sweepNo

	return "Sweep_" + num2str(sweepNo)
End

/// @brief Returns the sampling interval of the sweep
/// in microseconds (1e-6s)
Function GetSamplingInterval(config)
	Wave config

	ASSERT(IsValidConfigWave(config, version=0), "Expected a valid config wave")

	// from ITCConfigAllChannels help file:
	// Third Column  = SamplingInterval:  integer value for sampling interval in microseconds (minimum value - 5 us)
	Duplicate/D/R=[][2]/FREE config samplingInterval

	// The sampling interval is the same for all channels
	ASSERT(WaveMax(samplingInterval) == WaveMin(samplingInterval),"Expected constant sample interval for all channels")
	return samplingInterval[0]
End

/// @brief Returns the data offset of the sweep in points
threadsafe Function GetDataOffset(config)
	Wave config

	ASSERT_TS(IsValidConfigWave(config, version=1),"Expected a valid config wave")

	Duplicate/D/R=[][4]/FREE config, offsets

	// The data offset is the same for all channels
	ASSERT_TS(WaveMax(offsets) == WaveMin(offsets), "Expected constant data offset for all channels")
	return offsets[0]
End

/// @brief Write the given property to the config wave
///
/// @note Please add new properties as required
/// @param config configuration wave
/// @param samplingInterval sampling interval in microseconds (1e-6s)
Function UpdateSweepConfig(config, [samplingInterval])
	Wave config
	variable samplingInterval

	ASSERT(IsFinite(samplingInterval), "samplingInterval must be finite")
	config[][2] = samplingInterval
End

/// @brief Return the hardware type of the device
///
/// @return One of @ref HardwareDACTypeConstants
threadsafe Function GetHardwareType(panelTitle)
	string panelTitle

	string deviceType, deviceNumber
	ASSERT_TS(ParseDeviceString(panelTitle, deviceType, deviceNumber), "Error parsing device string!")

	if(WhichListItem(deviceType, DEVICE_TYPES_ITC) != -1)
		return HARDWARE_ITC_DAC
	elseif(IsEmpty(deviceNumber))
		return HARDWARE_NI_DAC
	endif

	return HARDWARE_UNSUPPORTED_DAC
End

/// @brief Parse a device string:
/// for ITC devices of the form X_DEV_Y, where X is from @ref DEVICE_TYPES_ITC
/// and Y from @ref DEVICE_NUMBERS.
/// for NI devices of the form X, where X is from DAP_GetNIDeviceList()
///
/// Returns the result in deviceType and deviceNumber.
/// Currently the parsing is successfull if
/// for ITC devices X and Y are non-empty.
/// for NI devices X is non-empty.
/// deviceNumber is empty for NI devices as it does not apply
/// @param[in]  device       input device string X_DEV_Y
/// @param[out] deviceType   returns the device type X
/// @param[out] deviceNumber returns the device number Y
/// @returns one on successfull parsing, zero on error
threadsafe Function ParseDeviceString(device, deviceType, deviceNumber)
	string device
	string &deviceType, &deviceNumber

	if(isEmpty(device))
		return 0
	endif

	if(strsearch(device, "_Dev_", 0, 2) == -1)
		// NI device
		deviceType = device
		deviceNumber = ""
		return !isEmpty(deviceType) && cmpstr(deviceType, "DA")
	else
		// ITC device notation with X_Dev_Y
		deviceType   = StringFromList(0,device,"_")
		deviceNumber = StringFromList(2,device,"_")
		return !isEmpty(deviceType) && !isEmpty(deviceNumber) && cmpstr(deviceType, "DA")
	endif
End

/// @brief Layout the DataBrowser/SweepBrowser graph
///
/// Takes also care of adding free axis for the headstage display.
///
/// Concept:
/// - Block [#]: One axis with surrounded GRAPH_DIV_SPACING space
/// - Slot [#]: Unit of vertical space, a block can occupy multiple slots
/// - We have 100% space for all axes
/// - AD axes should occupy four times the space of DA/TTL channels
/// - So DA/TTL occupy one slot, AD occupy four slots
/// - Between each axes we want GRAPH_DIV_SPACING clear space
/// - Count the number of vertical blocks and slots to be used
/// - Derive the space per slot
/// - For overlay channels we reserve only one slot times slot multiplier
///   per channel
///
/// The display order from top to bottom:
/// - Associated channels (above: DA, below: AD) with increasing headstage number
/// - Unassociated channels (above: DA, below: AD)
/// - TTL channels
///
/// For overlayed channels we have up to three blocks (DA, AD, TTL) in that order.
Function LayoutGraph(string win, STRUCT TiledGraphSettings &tgs)

	variable i, numSlots, headstage,  numBlocksTTL, numBlocks, spacePerSlot
	variable numBlocksDA, numBlocksAD, first, firstFreeAxis, lastFreeAxis, orientation
	variable numBlocksUnassocDA, numBlocksUnassocAD, numBlocksHS
	string graph, regex, freeAxis, axis
	variable last = 1.0

	graph = GetMainWindow(win)
	RemoveFreeAxisFromGraph(graph)

	WAVE/T/Z allVerticalAxesNonUnique = TUD_GetUserDataAsWave(graph, "YAXIS")

	if(!WaveExists(allVerticalAxesNonUnique))
		// empty graph
		return NaN
	endif

	WAVE/T allVerticalAxes = GetUniqueEntries(allVerticalAxesNonUnique)

	WAVE/T allHorizontalAxesNonUnique = TUD_GetUserDataAsWave(graph, "XAXIS")
	WAVE/T allHorizontalAxes = GetUniqueEntries(allHorizontalAxesNonUnique)

	if(tgs.overLayChannels)
		// up to three blocks

		regex = ".*DA$"
		WAVE/T/Z DAaxes = GrepWave(allVerticalAxes, regex)
		numBlocksDA = WaveExists(DAaxes) ? DimSize(DAaxes, ROWS) : 0

		regex = ".*AD$"
		WAVE/T/Z ADaxes = GrepWave(allVerticalAxes, regex)
		numBlocksAD = WaveExists(ADaxes) ? DimSize(ADaxes, ROWS) : 0

		regex = ".*TTL$"
		WAVE/T/Z TTLaxes = GrepWave(allVerticalAxes, regex)
		numBlocksTTL = WaveExists(TTLaxes) ? DimSize(TTLaxes, ROWS) : 0

		numBlocks = numBlocksAD + numBlocksDA + numBlocksTTL
		numSlots = ADC_SLOT_MULTIPLIER * numBlocksAD + numBlocksDA + numBlocksTTL

		spacePerSlot = (1.0 - (numBlocks - 1) * GRAPH_DIV_SPACING) / numSlots

		if(WaveExists(DAaxes))
			EnableAxis(graph, DAaxes, spacePerSlot, first, last)
		endif

		if(WaveExists(ADaxes))
			EnableAxis(graph, ADaxes, ADC_SLOT_MULTIPLIER * spacePerSlot, first, last)
		endif

		if(WaveExists(TTLaxes))
			EnableAxis(graph, TTLaxes, spacePerSlot, first, last)
		endif

		ASSERT(first < 1e-15, "Left over space")
		TweakAxes(graph, tgs, allVerticalAxes, allHorizontalAxes)

		return NaN
	endif

	// unassociated DA

	WAVE/T/Z unassocDANonUnique = TUD_GetUserDataAsWave(graph, "channelNumber", keys = {"channelType", "headstage"}, values = {"DA", "NaN"})
	if(WaveExists(unassocDANonUnique))
		WAVE/Z unassocDA = ConvertToUniqueNumber(unAssocDANonUnique, doSort = 1)
	endif

	numBlocksUnassocDA = WaveExists(unassocDA) ? DimSize(unassocDA, ROWS) : 0

	// unassociated AD

	WAVE/T/Z unassocADNonUnique = TUD_GetUserDataAsWave(graph, "channelNumber", keys = {"channelType", "headstage"}, values = {"AD", "NaN"})
	if(WaveExists(unassocADNonUnique))
		WAVE/Z unassocAD = ConvertToUniqueNumber(unassocADNonUnique, doSort = 1)
	endif

	numBlocksUnassocAD = WaveExists(unassocAD) ? DimSize(unassocAD, ROWS) : 0

	// number of headstages
	WAVE/T/Z headstagesNonUnique = TUD_GetUserDataAsWave(graph, "headstage")
	WAVE/Z headstages = ConvertToUniqueNumber(headstagesNonUnique, doZapNaNs = 1, doSort = 1)

	numBlocksHS = WaveExists(headstages) ? DimSize(headstages, ROWS) : 0

	// associated DA channels
	regex = ".*col0_DA_(?:[[:digit:]]{1,2})_HS_(?:[[:digit:]]{1,2})$"
	WAVE/T/Z axes = GrepWave(allVerticalAxes, regex)
	numBlocksDA = WaveExists(axes) ? DimSize(axes, ROWS) : 0

	// associated AD channels
	regex = ".*col0_AD_(?:[[:digit:]]{1,2})_HS_(?:[[:digit:]]{1,2})$"
	WAVE/T/Z axes = GrepWave(allVerticalAxes, regex)
	numBlocksAD = WaveExists(axes) ? DimSize(axes, ROWS) : 0

	// create a text wave with all plotted TTL data in the form `TTL_$channel(_$ttlBit)?`
	WAVE/Z TTLsIndizes = TUD_GetUserDataAsWave(graph, "channelNumber", keys = {"channelType"}, values = {"TTL"}, returnIndizes = 1)

	if(WaveExists(TTLsIndizes))
		WAVE/T graphUserData = GetGraphUserData(graph)
		Make/FREE/T/N=(DimSize(TTLsIndizes, ROWS)) ttlsWithBitsUnsorted = "TTL_" + graphUserData[TTLsIndizes[p]][%channelNumber] + \
					                                                      "_" + graphUserData[TTLsIndizes[p]][%TTLBit]
		WAVE/T ttlsWithBits = GetUniqueEntries(ttlsWithBitsUnsorted)
	endif

	numBlocksTTL = WaveExists(ttlsWithBits) ? DimSize(ttlsWithBits, ROWS) : 0

	// Headstage: 5 slots
	// Unassoc DA: 1 slot
	// Unassoc DA: 4 slots
	// TTL: 1 slot per ttlsWithBits

	numBlocks = numBlocksAD + numBlocksDA + numBlocksUnassocDA + numBlocksUnassocAD + numBlocksTTL
	numSlots = ADC_SLOT_MULTIPLIER * numBlocksAD + numBlocksDA + numBlocksUnassocDA + ADC_SLOT_MULTIPLIER * numBlocksUnassocAD + numBlocksTTL

	spacePerSlot = (1.0 - (numBlocks - 1) * GRAPH_DIV_SPACING) / numSlots

	// starting from the top
	// headstages with associated channels
	for(i = 0; i < numBlocksHS; i += 1)
		headstage = headstages[i]
		regex = ".*DA_(?:[[:digit:]]{1,2})_HS_" + num2str(headstage)
		WAVE/T/Z axes = GrepWave(allVerticalAxes, regex)

		lastFreeAxis = last

		if(WaveExists(axes))
			EnableAxis(graph, axes, spacePerSlot, first, last)
		endif

		regex = ".*AD_(?:[[:digit:]]{1,2})_HS_" + num2str(headstage)
		WAVE/T/Z axes = GrepWave(allVerticalAxes, regex)
		if(WaveExists(axes))
			EnableAxis(graph, axes, ADC_SLOT_MULTIPLIER * spacePerSlot, first, last)
		endif

		firstFreeAxis = first

		freeAxis = "freeaxis_hs" + num2str(headstage)
		NewFreeAxis/W=$graph $freeAxis
		ModifyGraph/W=$graph standoff($freeAxis)=0, lblPosMode($freeAxis)=2, axRGB($freeAxis)=(65535,65535,65535,0), tlblRGB($freeAxis)=(65535,65535,65535,0), alblRGB($freeAxis)=(0,0,0), lblMargin($freeAxis)=0, lblLatPos($freeAxis)=0
		ModifyGraph/W=$graph axisEnab($freeAxis)={firstFreeAxis, lastFreeAxis}
		Label/W=$graph $freeAxis "HS" + num2str(headstage)
	endfor

	// unassoc DA
	for(i = 0; i < numBlocksUnassocDA; i += 1)
		regex = ".*DA_" + num2str(unassocDA[i]) + "_HS_NaN"
		WAVE/T/Z axes = GrepWave(allVerticalAxes, regex)
		ASSERT(WaveExists(axes), "Unexpected number of matches")
		EnableAxis(graph, axes, spacePerSlot, first, last)
	endfor

	// unassoc AD
	for(i = 0; i < numBlocksUnassocAD; i += 1)
		regex = ".*AD_" + num2str(unassocAD[i]) + "_HS_NaN"
		WAVE/T/Z axes = GrepWave(allVerticalAxes, regex)
		ASSERT(WaveExists(axes), "Unexpected number of matches")
		EnableAxis(graph, axes, ADC_SLOT_MULTIPLIER * spacePerSlot, first, last)
	endfor

	// TTLs
	for(i = 0; i < numBlocksTTL; i += 1)
		regex = ttlsWithBits[i]
		WAVE/T/Z axes = GrepWave(allVerticalAxes, regex)
		ASSERT(WaveExists(axes), "Unexpected number of matches")
		EnableAxis(graph, axes, spacePerSlot, first, last)

		if(tgs.splitTTLBits)
			axis = axes[0]
			ModifyGraph/W=$graph nticks($axis)=2, manTick($axis)={0,1,0,0}, manMinor($axis)={0,50}
		endif
	endfor

	ASSERT(first < 1e-15, "Left over space")
	TweakAxes(graph, tgs, allVerticalAxes, allHorizontalAxes)
End

static Function TweakAxes(string graph, STRUCT TiledGraphSettings &tgs, WAVE/T allVerticalAxes, WAVE/T allHorizontalAxes)

	variable i, numAxes
	string axis

	numAxes = DimSize(allVerticalAxes, ROWS)
	for(i = 0; i < numAxes; i += 1)
		axis = allVerticalAxes[i]

		ModifyGraph/W=$graph tickUnit($axis) = 1
		ModifyGraph/W=$graph lblPosMode($axis) = 2, standoff($axis) = 0, freePos($axis) = 0
		ModifyGraph/W=$graph lblLatPos($axis) = 3, lblMargin($axis) = 15

		if(tgs.dDAQDisplayMode)
			ModifyGraph/W=$graph freePos($axis) = 20
		endif
	endfor

	if(tgs.dDAQDisplayMode)
		numAxes = DimSize(allHorizontalAxes, ROWS)
		for(i = 0; i < numAxes; i += 1)
			axis = allHorizontalAxes[i]

			ModifyGraph/W=$graph alblRGB($axis)=(65535,65535,65535)
			Label/W=$graph $axis, "\u#2"
		endfor

		ModifyGraph/W=$graph axRGB=(65535,65535,65535), tlblRGB=(65535,65535,65535)
		ModifyGraph/W=$graph axThick=0
		ModifyGraph/W=$graph margin(left)=40, margin(bottom)=1
	else
		ModifyGraph/W=$graph margin(left)=0, margin(bottom)=0
	endif
End

/// @brief Helper function for LayoutGraph()
///
/// Enables the given axis between [last - spacePerSlot, last] and updates both on return.
/// Expects `last` to be 1.0 on the first call.
static Function EnableAxis(string graph, WAVE/T axes, variable spacePerSlot, variable &first, variable &last)

	string axis
	variable i, numAxes

	first = last - spacePerSlot

	first = max(0.0, first)
	last  = min(1.0, last)

	ASSERT(first < last, "Invalid order")

	numAxes = DimSize(axes, ROWS)
	ASSERT(numAxes >= 0, "Invalid number of axes")
	for(i = 0; i < numAxes; i += 1)
		ModifyGraph/W=$graph axisEnab($axes[i])={first, last}
	endfor

	last = first - GRAPH_DIV_SPACING
End

/// @brief Helper function for CreateTiledChannelGraph and friends
///
/// Return the next trace index for a graph which uses our trace data storage
/// wave.
Function GetNextTraceIndex(string graph)

	variable traceCount, traceIndex
	string lastTraceName

	traceCount = TUD_GetTraceCount(graph)

	if(traceCount == 0)
		return 0
	endif

	WAVE/T graphUserData = GetGraphUserData(graph)
	lastTraceName = graphUserData[traceCount - 1][%traceName]
	traceIndex = str2num(lastTraceName[1, inf]) + 1
	ASSERT(IsFinite(traceIndex), "Non finite trace index")

	return traceIndex
End

/// @brief Create a vertically tiled graph for displaying AD and DA channels
///
/// For preservering the axis scaling callers should do the following:
/// \rst
/// .. code-block:: igorpro
///
/// 	WAVE ranges = GetAxesRanges(graph)
///
/// 	CreateTiledChannelGraph()
///
///		SetAxesRanges(graph, ranges)
///	\endrst
///
/// @param graph           window
/// @param config          DAQ config wave
/// @param sweepNo         number of the sweep
/// @param numericalValues numerical labnotebook wave
/// @param textualValues   textual labnotebook wave
/// @param tgs             settings for tuning the display, see @ref TiledGraphSettings
/// @param sweepDFR        top datafolder to splitted 1D sweep waves
/// @param axisLabelCache  store existing vertical axis labels
/// @param traceIndex      [internal use only] set to zero on the first call in a row of successive calls
/// @param experiment      name of the experiment the sweep stems from
/// @param channelSelWave  channel selection wave
/// @param bdi [optional, default = n/a] initialized BufferedDrawInfo structure, when given draw calls are buffered instead for later execution @sa OVS_EndIncrementalUpdate
Function CreateTiledChannelGraph(string graph, WAVE config, variable sweepNo, WAVE numericalValues,  WAVE/T textualValues, STRUCT TiledGraphSettings &tgs, DFREF sweepDFR, WAVE/T axisLabelCache, variable &traceIndex, string experiment, WAVE channelSelWave[, STRUCT BufferedDrawInfo &bdi])

	variable axisIndex, numChannels
	variable numDACs, numADCs, numTTLs, i, j, k, hasPhysUnit, hardwareType
	variable moreData, chan, numHorizWaves, numVertWaves, idx
	variable numTTLBits, headstage
	variable delayOnsetUser, delayOnsetAuto, delayTermination, delaydDAQ, dDAQEnabled, oodDAQEnabled
	variable stimSetLength, samplingInt, xRangeStart, xRangeEnd, first, last, count, ttlBit
	variable numRegions, numEntries, numRangesPerEntry, traceCounter
	variable totalXRange = NaN
	string trace, traceType, channelID, axisLabel, entry, range, traceRange, traceColor
	string unit, name, str, vertAxis, oodDAQRegionsAll, dDAQActiveHeadstageAll, horizAxis, freeAxis, jsonPath
	STRUCT RGBColor s

	ASSERT(!isEmpty(graph), "Empty graph")
	ASSERT(IsFinite(sweepNo), "Non-finite sweepNo")

	Make/T/FREE userDataKeys = {"fullPath", "channelType", "channelNumber", "sweepNumber", "headstage",               \
			  					"textualValues", "numericalValues", "clampMode", "TTLBit", "experiment", "traceType", \
								"occurence", "XAXIS", "YAXIS", "YRANGE", "TRACECOLOR", "AssociatedHeadstage"}

	WAVE ADCs = GetADCListFromConfig(config)
	WAVE DACs = GetDACListFromConfig(config)
	WAVE TTLs = GetTTLListFromConfig(config)

	// 602debb9 (Record the active headstage in the settingsHistory, 2014-11-04)
	WAVE/D/Z statusHS = GetLastSetting(numericalValues, sweepNo, "Headstage Active", DATA_ACQUISITION_MODE)
	if(!WaveExists(statusHS))
		Make/FREE/D/N=(LABNOTEBOOK_LAYER_COUNT) statusHS = IsFinite(ADCs[p]) && IsFinite(DACs[p])
	endif

	BSP_RemoveDisabledChannels(channelSelWave, ADCs, DACs, statusHS, numericalValues, sweepNo)

	numDACs = DimSize(DACs, ROWS)
	numADCs = DimSize(ADCs, ROWS)
	numTTLs = DimSize(TTLs, ROWS)

	// introduced in db531d20 (DC_PlaceDataIn ITCDataWave: Document the digitizer hardware type, 2018-07-30)
	// before that we only had ITC hardware
	hardwareType           = GetLastSettingIndep(numericalValues, sweepNo, "Digitizer Hardware Type", DATA_ACQUISITION_MODE, defValue = HARDWARE_ITC_DAC)
	WAVE/Z ttlRackZeroBits = GetLastSetting(numericalValues, sweepNo, "TTL rack zero bits", DATA_ACQUISITION_MODE)
	WAVE/Z ttlRackOneBits  = GetLastSetting(numericalValues, sweepNo, "TTL rack one bits", DATA_ACQUISITION_MODE)
	WAVE/Z/T ttlChannels   = GetLastSetting(textualValues, sweepNo, "TTL channels", DATA_ACQUISITION_MODE)

	if(tgs.splitTTLBits && numTTLs > 0)
		if(!WaveExists(ttlRackZeroBits) && !WaveExists(ttlRackOneBits) && hardwareType == HARDWARE_ITC_DAC)
			print "Turning off tgs.splitTTLBits as some labnotebook entries could not be found"
			ControlWindowToFront()
			tgs.splitTTLBits = 0
		elseif(WaveExists(ttlChannels))
			// NI hardware does use one channel per bit so we don't need that here
			tgs.splitTTLBits = 0
		endif

		if(tgs.splitTTLBits)
			idx = GetIndexForHeadstageIndepData(numericalValues)
			if(WaveExists(ttlRackZeroBits))
				numTTLBits += PopCount(ttlRackZeroBits[idx])
			 endif
			if(WaveExists(ttlRackOneBits))
				numTTLBits += PopCount(ttlRackOneBits[idx])
			 endif
		endif
	endif

	dDAQEnabled   = GetLastSettingIndep(numericalValues, sweepNo, "Distributed DAQ", DATA_ACQUISITION_MODE, defValue=0)
	oodDAQEnabled = GetLastSettingIndep(numericalValues, sweepNo, "Optimized Overlap dDAQ", DATA_ACQUISITION_MODE, defValue=0)

	if(tgs.dDAQDisplayMode && !(dDAQEnabled || oodDAQEnabled))
		printf "Distributed DAQ display mode turned off as no dDAQ data could be found.\r"
		tgs.dDAQDisplayMode = 0
	endif

	WAVE/Z/T oodDAQRegions = GetLastSetting(textualValues, sweepNo, "oodDAQ regions", DATA_ACQUISITION_MODE)

	if(tgs.dDAQDisplayMode && oodDAQEnabled && !WaveExists(oodDAQRegions))
		printf "Distributed DAQ display mode turned off as no oodDAQ regions could be found in the labnotebook.\r"
		tgs.dDAQDisplayMode = 0
	endif

	if(tgs.dDAQDisplayMode)
		stimSetLength = GetLastSettingIndep(numericalValues, sweepNo, "Stim set length", DATA_ACQUISITION_MODE)
		DEBUGPRINT("Stim set length (labnotebook, NaN for oodDAQ)", var=stimSetLength)

		samplingInt = GetSamplingInterval(config) * 1e-3

		// dDAQ data taken with versions prior to
		// 778969b0 (DC_PlaceDataInITCDataWave: Document all other settings from the DAQ groupbox, 2015-11-26)
		// does not have the delays stored in the labnotebook
		delayOnsetUser   = GetLastSettingIndep(numericalValues, sweepNo, "Delay onset user", DATA_ACQUISITION_MODE, defValue=0) / samplingInt
		delayOnsetAuto   = GetLastSettingIndep(numericalValues, sweepNo, "Delay onset auto", DATA_ACQUISITION_MODE, defValue=0) / samplingInt
		delayTermination = GetLastSettingIndep(numericalValues, sweepNo, "Delay termination", DATA_ACQUISITION_MODE, defValue=0) / samplingInt
		delaydDAQ        = GetLastSettingIndep(numericalValues, sweepNo, "Delay distributed DAQ", DATA_ACQUISITION_MODE, defValue=0) / samplingInt

		sprintf str, "delayOnsetUser=%g, delayOnsetAuto=%g, delayTermination=%g, delaydDAQ=%g", delayOnsetUser, delayOnsetAuto, delayTermination, delaydDAQ
		DEBUGPRINT(str)

		if(oodDAQEnabled)
			numEntries = DimSize(oodDAQRegions, ROWS)
			oodDAQRegionsAll = ""
			totalXRange = 0

			// Fixup buggy entries introduced since 88323d8d (Replacement of oodDAQ offset calculation routines, 2019-06-13)
			// The regions from the second active headstage are duplicated into the
			// first region in case we had more than two active headstages taking part in oodDAQ.
			WAVE/Z indizes = FindIndizes(oodDAQRegions, col=0, prop=PROP_NON_EMPTY)
			if(WaveExists(indizes) && DimSize(indizes, ROWS) > 2)
				oodDAQRegions[indizes[0]] = ReplaceString(oodDAQRegions[indizes[1]], oodDAQRegions[indizes[0]], "")
			endif

			for(i = 0; i < numEntries; i += 1)

				// we still gather regions from deselected headstages to help overlaying multiple sweeps with the same
				// oodDAQ regions and removed headstages.
				// If we would remove them here the plotting would get messed up.

				// use only the selected region if requested
				if(tgs.dDAQHeadstageRegions >= 0 && tgs.dDAQHeadstageRegions < NUM_HEADSTAGES && tgs.dDAQHeadstageRegions != i)
					continue
				endif

				entry = RemoveEnding(oodDAQRegions[i], ";")
				numRangesPerEntry = ItemsInList(entry)
				for(j = 0; j < numRangesPerEntry; j += 1)
					range = StringFromList(j, entry)
					oodDAQRegionsAll = AddListItem(range, oodDAQRegionsAll, ";", Inf)

					xRangeStart = str2num(StringFromList(0, range, "-"))
					xRangeEnd = str2num(StringFromList(1, range, "-"))
					totalXRange += (xRangeEnd - XRangeStart) / samplingInt
				endfor
			endfor

			numRegions = ItemsInList(oodDAQRegionsAll)
			sprintf str, "oodDAQRegions (%d) concatenated: _%s_, totalRange=%g", numRegions, oodDAQRegionsAll, totalXRange
			DEBUGPRINT(str)
		else
			dDAQActiveHeadstageAll = ""

			for(i = 0; i < NUM_HEADSTAGES; i += 1)

				if(!statusHS[i])
					continue
				endif

				if(tgs.dDAQHeadstageRegions >= 0 && tgs.dDAQHeadstageRegions < NUM_HEADSTAGES && tgs.dDAQHeadstageRegions != i)
					continue
				endif

				dDAQActiveHeadstageAll = AddListItem(num2str(i), dDAQActiveHeadstageAll, ";", Inf)
			endfor

			numRegions = ItemsInList(dDAQActiveHeadstageAll)
			sprintf str, "dDAQRegions (%d) concatenated: _%s_", numRegions, dDAQActiveHeadstageAll
			DEBUGPRINT(str)
		endif
	endif

	// Added in a2220e9f (Add the clamp mode to the labnotebook for acquired data, 2015-04-26)
	WAVE/Z clampModes = GetLastSetting(numericalValues, sweepNo, "Clamp Mode", DATA_ACQUISITION_MODE)

	if(!WaveExists(clampModes))
		WAVE/Z clampModes = GetLastSetting(numericalValues, sweepNo, "Operating Mode", DATA_ACQUISITION_MODE)
		ASSERT(WaveExists(clampModes), "Labnotebook is too old for display.")
	endif

	WAVE/Z statusDAC = GetLastSetting(numericalValues, sweepNo, "DAC", DATA_ACQUISITION_MODE)
	WAVE/Z statusADC = GetLastSetting(numericalValues, sweepNo, "ADC", DATA_ACQUISITION_MODE)

	// introduced in 18e1406b (Labnotebook: Add DA/AD ChannelType, 2019-02-15)
	WAVE/Z daChannelType = GetLastSetting(numericalValues, sweepNo, "DA ChannelType", DATA_ACQUISITION_MODE)
	WAVE/Z adChannelType = GetLastSetting(numericalValues, sweepNo, "AD ChannelType", DATA_ACQUISITION_MODE)

	MAKE/FREE/B/N=(NUM_CHANNEL_TYPES) channelTypes
	channelTypes[0] = XOP_CHANNEL_TYPE_DAC
	channelTypes[1] = XOP_CHANNEL_TYPE_ADC
	channelTypes[2] = XOP_CHANNEL_TYPE_TTL

	MAKE/FREE/B/N=(NUM_CHANNEL_TYPES) activeChanCount = 0

	if(!ParamIsDefault(bdi))
		traceCounter = GetNumberFromWaveNote(bdi.traceWaves, NOTE_INDEX)
	endif

	do
		moreData = 0
		// iterate over all channel types in order DA, AD, TTL
		// and take the first active channel from the list of channels per type
		for(i = 0; i < NUM_CHANNEL_TYPES; i += 1)
			switch(channelTypes[i])
				case XOP_CHANNEL_TYPE_DAC:
					if(!tgs.displayDAC)
						continue
					endif

					WAVE/Z status    = statusDAC
					WAVE channelList = DACs
					channelID        = "DA"
					hasPhysUnit      = 1
					numHorizWaves    = tgs.dDAQDisplayMode ? numRegions : 1
					numVertWaves     = 1
					numChannels      = numDACs
					break
				case XOP_CHANNEL_TYPE_ADC:
					if(!tgs.displayADC)
						continue
					endif

					WAVE/Z status    = statusADC
					WAVE channelList = ADCs
					channelID        = "AD"
					hasPhysUnit      = 1
					numHorizWaves    = tgs.dDAQDisplayMode ? numRegions : 1
					numVertWaves     = 1
					numChannels      = numADCs
					break
				case XOP_CHANNEL_TYPE_TTL:
					if(!tgs.displayTTL                                      \
					   || (tgs.displayDAC && numDACs != activeChanCount[0]) \
					   || (tgs.displayADC && numADCs != activeChanCount[1]))
						continue
					endif

					WAVE/Z status    = $""
					WAVE channelList = TTLs
					channelID        = "TTL"
					hasPhysUnit      = 0
					numHorizWaves    = 1

					if(hardwareType == HARDWARE_ITC_DAC)
						numVertWaves = tgs.splitTTLBits ? NUM_ITC_TTL_BITS_PER_RACK : 1
					else
						numVertWaves = 1
					endif

					numChannels = numTTLs
					break
			endswitch

			if(DimSize(channelList, ROWS) == 0)
				continue
			endif

			moreData = 1
			chan = channelList[0]
			DeletePoints/M=(ROWS) 0, 1, channelList

			if(WaveExists(status))
				headstage = GetRowIndex(status, val=chan)
			else
				headstage = NaN
			endif

			// ignore TP during DAQ channels
			if(WaveExists(status) && IsFinite(headstage))
				if(channelTypes[i] == XOP_CHANNEL_TYPE_DAC              \
				   && WaveExists(daChannelType)                         \
				   && daChannelType[headstage] != DAQ_CHANNEL_TYPE_DAQ)
						activeChanCount[i] += 1
						continue
				elseif(channelTypes[i] == XOP_CHANNEL_TYPE_ADC              \
				       && WaveExists(adChannelType)                         \
				       && adChannelType[headstage] != DAQ_CHANNEL_TYPE_DAQ)
						activeChanCount[i] += 1
						continue
				endif
			endif

			if(!ParamIsDefault(bdi))
				EnsureLargeEnoughWave(bdi.traceWaves, minimumSize = traceCounter + numVertWaves * numHorizWaves)
			endif

			// number of vertically distributed
			// waves per channel type
			for(j = 0; j < numVertWaves; j += 1)

				if(!cmpstr(channelID, "TTL") && tgs.splitTTLBits)
					ttlBit = j
					name = channelID + num2str(chan) + "_" + num2str(ttlBit)
				else
					ttlBit = NaN
					name = channelID + num2str(chan)
				endif

				DFREF singleSweepDFR = GetSingleSweepFolder(sweepDFR, sweepNo)

				ASSERT(DataFolderExistsDFR(singleSweepDFR), "Missing singleSweepDFR")

				WAVE/Z wv = GetDAQDataSingleColumnWave(singleSweepDFR, channelTypes[i], chan, splitTTLBits=tgs.splitTTLBits, ttlBit=j)
				if(!WaveExists(wv))
					continue
				endif

				// Color scheme:
				// 0-7:   Different headstages
				// 8:     Unknown headstage
				// 9:     Averaged trace
				// 10:    TTL bits (sum) rack zero
				// 11-14: TTL bits (single) rack zero
				// 15:    TTL bits (sum) rack one
				// 16-19: TTL bits (single) rack one

				[s] = GetHeadstageColor(headstage, channelType = channelID, activeChannelCount = activeChanCount[i], channelSubNumber = j)
				first = 0

				// number of horizontally distributed
				// waves per channel type
				for(k = 0; k < numHorizWaves; k += 1)

					vertAxis = VERT_AXIS_BASE_NAME + num2str(j) + "_" + HORIZ_AXIS_BASE_NAME + num2str(k) + "_" + channelID

					if(!tgs.overlayChannels)
						vertAxis   += "_" + num2str(chan)
						traceType   = name
						if(!cmpstr(channelID, "TTL"))
							if(tgs.splitTTLBits)
								vertAxis += "_" + num2str(j)
							else
								vertAxis += "_NaN"
							endif
						endif
					else
						traceType   = channelID
					endif

					if(!tgs.overlayChannels)
						vertAxis += "_HS_" + num2str(headstage)
					endif

					if(tgs.dDAQDisplayMode && channelTypes[i] != XOP_CHANNEL_TYPE_TTL) // TTL channels don't have dDAQ mode

						if(dDAQEnabled)
							// fallback to manual calculation
							// for versions prior to 17b49b63 (DC_PlaceDataInITCDataWave: Document stim set length, 2016-05-12)
							if(!IsFinite(stimSetLength))
								stimSetLength = (DimSize(wv, ROWS) - (delayOnsetUser + delayOnsetAuto + delayTermination + delaydDAQ * (numADCs - 1))) /  numADCs
								DEBUGPRINT("Stim set length (manually calculated)", var=stimSetLength)
							endif

							xRangeStart = delayOnsetUser + delayOnsetAuto + str2num(StringFromList(k, dDAQActiveHeadstageAll)) * (stimSetLength + delaydDAQ)
							xRangeEnd   = xRangeStart + stimSetLength

							// initial total x range once, the stimsets have all the same length for dDAQ
							if(!IsFinite(totalXRange))
								totalXRange = (xRangeEnd - XRangeStart) * numHorizWaves
							endif
						elseif(oodDAQEnabled)
							/// @sa GetSweepSettingsTextKeyWave for the format
							/// we need points here with taking the onset delays into account
							xRangeStart = str2num(StringFromList(0, StringFromList(k, oodDAQRegionsAll, ";"), "-"))
							xRangeEnd   = str2num(StringFromList(1, StringFromList(k, oodDAQRegionsAll, ";"), "-"))

							sprintf str, "begin[ms] = %g, end[ms] = %g", xRangeStart, xRangeEnd
							DEBUGPRINT(str)

							xRangeStart = delayOnsetUser + delayOnsetAuto + xRangeStart / samplingInt
							xRangeEnd   = delayOnsetUser + delayOnsetAuto + xRangeEnd / samplingInt
						endif

						xRangeStart = floor(xRangeStart)
						xRangeEnd   = ceil(xRangeEnd)
					else
						xRangeStart = NaN
						xRangeEnd   = NaN
					endif

					sprintf trace, "T%0*d", TRACE_NAME_NUM_DIGITS, traceIndex
					traceIndex += 1

					sprintf str, "i=%d, j=%d, k=%d, vertAxis=%s, traceType=%s, name=%s", i, j, k, vertAxis, traceType, name
					DEBUGPRINT(str)

					sprintf traceColor, "(%d, %d, %d, %d)", s.red, s.green, s.blue, 65535

					if(!IsFinite(xRangeStart) && !IsFinite(XRangeEnd))
						horizAxis = "bottom"
						traceRange = "[][0]"

						if(ParamIsDefault(bdi))
							AppendToGraph/W=$graph/B=$horizAxis/L=$vertAxis/C=(s.red, s.green, s.blue, 65535) wv[][0]/TN=$trace
						else
							bdi.traceWaves[traceCounter] = wv
							jsonPath = BUFFEREDDRAWAPPEND + "/" + graph + "/" + vertAxis + "/" + horizAxis + "/" + num2str(s.red) + "/" + num2str(s.green) + "/" + num2str(s.blue) + "/"
							JSON_AddTreeArray(bdi.jsonID, jsonPath + "index")
							JSON_AddTreeArray(bdi.jsonID, jsonPath + "traceName")
							JSON_AddVariable(bdi.jsonID, jsonPath + "index", traceCounter)
							JSON_AddString(bdi.jsonID, jsonPath + "traceName", trace)
							traceCounter += 1
						endif
					else
						horizAxis = vertAxis + "_b"
						sprintf traceRange, "[%d,%d][0]", xRangeStart, xRangeEnd
						AppendToGraph/W=$graph/L=$vertAxis/B=$horizAxis/C=(s.red, s.green, s.blue, 65535) wv[xRangeStart, xRangeEnd][0]/TN=$trace
						first = first
						last  = first + (xRangeEnd - xRangeStart) / totalXRange
						ModifyGraph/W=$graph axisEnab($horizAxis)={first, min(last, 1.0)}
						first += (xRangeEnd - xRangeStart) / totalXRange

						sprintf str, "horiz axis: stimset=[%d, %d] aka (%g, %g)", xRangeStart, xRangeEnd, pnt2x(wv,xRangeStart), pnt2x(wv,xRangeEnd)
						DEBUGPRINT(str)
					endif

					if(k == 0) // first column, add labels
						if(hasPhysUnit)
							unit = AFH_GetChannelUnit(config, chan, channelTypes[i])
						else
							unit = "a.u."
						endif

						axisLabel = "\Z08"+ traceType + "\r(" + unit + ")"

						FindValue/TXOP=4/TEXT=(vertAxis) axisLabelCache
						axisIndex = V_Value
						if(axisIndex != -1 && cmpstr(axisLabelCache[axisIndex][%Lbl], axisLabel))
							axisLabel =  channelID + "?\r(a. u.)"
							axisLabelCache[axisIndex][1] = axisLabel
						endif

						if(axisIndex == -1) // create new entry
							count = GetNumberFromWaveNote(axisLabelCache, NOTE_INDEX)
							EnsureLargeEnoughWave(axisLabelCache, minimumSize=count)
							axisLabelCache[count][%Axis] = vertAxis
							axisLabelCache[count][%Lbl]  = axisLabel
							SetNumberInWaveNote(axisLabelCache, NOTE_INDEX, count + 1)
						endif
					else
						axisLabel = "\\u#2"
					endif

					if(ParamIsDefault(bdi))
						Label/W=$graph $vertAxis, axisLabel
					else
						jsonPath = BUFFEREDDRAWLABEL + "/" + graph + "/" + vertAxis + "/" + axisLabel
						JSON_AddTreeObject(bdi.jsonID, jsonPath)
					endif

					if(tgs.dDAQDisplayMode)
						if(ParamIsDefault(bdi))
							ModifyGraph/W=$graph freePos($vertAxis)={1 / numHorizWaves * k,kwFraction}, freePos($horizAxis)={0,$vertAxis}
						else
							jsonPath = BUFFEREDDRAWDDAQAXES + "/" + graph + "/" + vertAxis + "/" + horizAxis + "/" + num2str(1 / numHorizWaves * k)
							JSON_AddTreeObject(bdi.jsonID, jsonPath)
						endif
					endif

					if(tgs.hideSweep)
						if(ParamIsDefault(bdi))
							ModifyGraph/W=$graph hideTrace($trace)=1
						else
							jsonPath = BUFFEREDDRAWHIDDENTRACES + "/" + graph
							JSON_AddTreeArray(bdi.jsonID, jsonPath)
							JSON_AddString(bdi.jsonID, jsonPath, trace)
						endif
					endif

					TUD_SetUserDataFromWaves(graph, trace, userDataKeys,                                                                   \
					                         {GetWavesDataFolder(wv, 2), channelID, num2str(chan), num2str(sweepNo), num2str(headstage),   \
					                          GetWavesDataFolder(textualValues, 2), GetWavesDataFolder(numericalValues, 2),                \
								              num2str(IsFinite(headstage) ? clampModes[headstage] : NaN), num2str(ttlBit), experiment, "Sweep",             \
												  num2str(k), horizAxis, vertAxis, traceRange, traceColor, num2istr(IsFinite(headstage))})
				endfor
			endfor

			activeChanCount[i] += 1
		endfor
	while(moreData)

	if(!ParamIsDefault(bdi))
		SetNumberInWaveNote(bdi.traceWaves, NOTE_INDEX, traceCounter)
	endif
End

///@brief Runs through all graph groups in the json and appends them to the graph
Function TiledGraphAccelerateDraw(STRUCT BufferedDrawInfo &bdi)

	string graph, vertAxis, horizAxis, redStr, greenStr, blueStr, axisLabel
	variable numGraphs, numVertAxis, numHorizAxis, numRed, numGreen, numBlue, numAxisLabel, numFractions
	variable red, green, blue
	variable i0, i1, i2, i3, i4, i5
	string i0Path, i1Path, i2Path, i3Path, i4Path, i5Path

	WAVE/T wGraphs = JSON_GetKeys(bdi.jsonID, BUFFEREDDRAWAPPEND)
	numGraphs = DimSize(wGraphs, ROWS)
	for(i0 = 0; i0 < numGraphs; i0 += 1)
		graph = wGraphs[i0]
		i0Path = BUFFEREDDRAWAPPEND + "/" + graph
		WAVE/T wVertAxis = JSON_GetKeys(bdi.jsonID, i0Path)
		numVertAxis = DimSize(wVertAxis, ROWS)
		for(i1 = 0; i1 < numVertAxis; i1 += 1)
			vertAxis = wVertAxis[i1]
			i1Path = i0Path + "/" + vertAxis
			WAVE/T wHorizAxis = JSON_GetKeys(bdi.jsonID, i1Path)
			numHorizAxis = DimSize(wHorizAxis, ROWS)
			for(i2 = 0; i2 < numHorizAxis; i2 += 1)
				horizAxis = wHorizAxis[i2]
				i2Path = i1Path + "/" + horizAxis
				WAVE/T wRed = JSON_GetKeys(bdi.jsonID, i2Path)
				numRed = DimSize(wRed, ROWS)
				for(i3 = 0; i3 < numRed; i3 += 1)
					redStr = wRed[i3]
					red = str2num(redStr)
					i3Path = i2Path + "/" + redStr
					WAVE/T wGreen = JSON_GetKeys(bdi.jsonID, i3Path)
					numGreen = DimSize(wGreen, ROWS)
					for(i4 = 0; i4 < numGreen; i4 += 1)
						greenStr = wGreen[i4]
						green = str2num(greenStr)
						i4Path = i3Path + "/" + greenStr
						WAVE/T wBlue = JSON_GetKeys(bdi.jsonID, i4Path)
						numBlue = DimSize(wBlue, ROWS)
						for(i5 = 0; i5 < numBlue; i5 += 1)
							blueStr = wBlue[i5]
							blue = str2num(blueStr)
							i5Path = i4Path + "/" + blueStr
							WAVE indices = JSON_GetWave(bdi.jsonID, i5Path + "/index")
							WAVE/T traceNames = JSON_GetTextWave(bdi.jsonID, i5Path + "/traceName")
							TiledGraphAccelerateAppendTracesImpl(graph, vertAxis, horizAxis, red, green, blue, indices, traceNames, bdi.traceWaves)
						endfor
					endfor
				endfor
			endfor
		endfor
	endfor

	WAVE/T wGraphs = JSON_GetKeys(bdi.jsonID, BUFFEREDDRAWDDAQAXES)
	numGraphs = DimSize(wGraphs, ROWS)
	for(i0 = 0; i0 < numGraphs; i0 += 1)
		graph = wGraphs[i0]
		i0Path = BUFFEREDDRAWDDAQAXES + "/" + graph
		WAVE/T wVertAxis = JSON_GetKeys(bdi.jsonID, i0Path)
		numVertAxis = DimSize(wVertAxis, ROWS)
		for(i1 = 0; i1 < numVertAxis; i1 += 1)
			vertAxis = wVertAxis[i1]
			i1Path = i0Path + "/" + vertAxis
			WAVE/T wHorizAxis = JSON_GetKeys(bdi.jsonID, i1Path)
			numHorizAxis = DimSize(wHorizAxis, ROWS)
			for(i2 = 0; i2 < numHorizAxis; i2 += 1)
				horizAxis = wHorizAxis[i2]
				i2Path = i1Path + "/" + horizAxis
				WAVE/T wFractions = JSON_GetKeys(bdi.jsonID, i2Path)
				numFractions = DimSize(wHorizAxis, ROWS)
				for(i3 = 0; i3 < numFractions; i3 += 1)
					ModifyGraph/W=$graph freePos($vertAxis)={str2num(wFractions[i3]), kwFraction}, freePos($horizAxis)={0, $vertAxis}
				endfor
			endfor
		endfor
	endfor

	WAVE/T wGraphs = JSON_GetKeys(bdi.jsonID, BUFFEREDDRAWHIDDENTRACES)
	numGraphs = DimSize(wGraphs, ROWS)
	for(i0 = 0; i0 < numGraphs; i0 += 1)
		graph = wGraphs[i0]
		i0Path = BUFFEREDDRAWHIDDENTRACES + "/" + graph
		WAVE/T hiddenTracesNames = JSON_GetTextWave(bdi.jsonID, i0Path)
		AccelerateHideTraces(graph, hiddenTracesNames, DimSize(hiddenTracesNames, ROWS), 1)
	endfor

	WAVE/T wGraphs = JSON_GetKeys(bdi.jsonID, BUFFEREDDRAWLABEL)
	numGraphs = DimSize(wGraphs, ROWS)
	for(i0 = 0; i0 < numGraphs; i0 += 1)
		graph = wGraphs[i0]
		i0Path = BUFFEREDDRAWLABEL + "/" + graph
		WAVE/T wVertAxis = JSON_GetKeys(bdi.jsonID, i0Path)
		numVertAxis = DimSize(wVertAxis, ROWS)
		for(i1 = 0; i1 < numVertAxis; i1 += 1)
			vertAxis = wVertAxis[i1]
			i1Path = i0Path + "/" + vertAxis
			WAVE/T wAxisLabel = JSON_GetKeys(bdi.jsonID, i1Path)
			numAxisLabel = DimSize(wAxisLabel, ROWS)
			for(i2 = 0; i2 < numAxisLabel; i2 += 1)
				axisLabel = wAxisLabel[i2]
				Label/W=$graph $vertAxis, axisLabel
			endfor
		endfor
	endfor

	JSON_Release(bdi.jsonID)
End

///@brief Appends a group of traces to a graph, properties w to b must be constant for the group
///@param[in] w name of graph window
///@param[in] v name of vertical axis
///@param[in] h name of horizontal axis
///@param[in] r red color component
///@param[in] g green color component
///@param[in] b blue color component
///@param[in] y 1D wave with indices into wave d for the actual plot data
///@param[in] t 1D wave with trace names, same size as y
///@param[in] d wave reference wave with plot data
static Function TiledGraphAccelerateAppendTracesImpl(string w, string v, string h, variable r, variable g, variable b, WAVE y, WAVE/T t, WAVE/WAVE d)

	variable step, i
	i = DimSize(y, ROWS)
	do
		step = min(2 ^ trunc(log(i) / log(2)), 100)
		i -= step
		switch(step)
			case 100:
				AppendToGraph/Q/W=$w/L=$v/B=$h/C=(r, g, b, 65535) d[y[i]]/TN=$t[i],d[y[i+1]]/TN=$t[i+1],d[y[i+2]]/TN=$t[i+2],d[y[i+3]]/TN=$t[i+3],d[y[i+4]]/TN=$t[i+4],d[y[i+5]]/TN=$t[i+5],d[y[i+6]]/TN=$t[i+6],d[y[i+7]]/TN=$t[i+7],d[y[i+8]]/TN=$t[i+8],d[y[i+9]]/TN=$t[i+9],d[y[i+10]]/TN=$t[i+10],d[y[i+11]]/TN=$t[i+11],d[y[i+12]]/TN=$t[i+12],d[y[i+13]]/TN=$t[i+13],d[y[i+14]]/TN=$t[i+14],d[y[i+15]]/TN=$t[i+15],d[y[i+16]]/TN=$t[i+16],d[y[i+17]]/TN=$t[i+17],d[y[i+18]]/TN=$t[i+18],d[y[i+19]]/TN=$t[i+19],d[y[i+20]]/TN=$t[i+20],d[y[i+21]]/TN=$t[i+21],d[y[i+22]]/TN=$t[i+22],d[y[i+23]]/TN=$t[i+23],d[y[i+24]]/TN=$t[i+24],d[y[i+25]]/TN=$t[i+25],d[y[i+26]]/TN=$t[i+26],d[y[i+27]]/TN=$t[i+27],d[y[i+28]]/TN=$t[i+28],d[y[i+29]]/TN=$t[i+29],d[y[i+30]]/TN=$t[i+30],d[y[i+31]]/TN=$t[i+31],d[y[i+32]]/TN=$t[i+32],d[y[i+33]]/TN=$t[i+33],d[y[i+34]]/TN=$t[i+34],d[y[i+35]]/TN=$t[i+35],d[y[i+36]]/TN=$t[i+36],d[y[i+37]]/TN=$t[i+37],d[y[i+38]]/TN=$t[i+38],d[y[i+39]]/TN=$t[i+39],d[y[i+40]]/TN=$t[i+40],d[y[i+41]]/TN=$t[i+41],d[y[i+42]]/TN=$t[i+42],d[y[i+43]]/TN=$t[i+43],d[y[i+44]]/TN=$t[i+44],d[y[i+45]]/TN=$t[i+45],d[y[i+46]]/TN=$t[i+46],d[y[i+47]]/TN=$t[i+47],d[y[i+48]]/TN=$t[i+48],d[y[i+49]]/TN=$t[i+49],d[y[i+50]]/TN=$t[i+50],d[y[i+51]]/TN=$t[i+51],d[y[i+52]]/TN=$t[i+52],d[y[i+53]]/TN=$t[i+53],d[y[i+54]]/TN=$t[i+54],d[y[i+55]]/TN=$t[i+55],d[y[i+56]]/TN=$t[i+56],d[y[i+57]]/TN=$t[i+57],d[y[i+58]]/TN=$t[i+58],d[y[i+59]]/TN=$t[i+59],d[y[i+60]]/TN=$t[i+60],d[y[i+61]]/TN=$t[i+61],d[y[i+62]]/TN=$t[i+62],d[y[i+63]]/TN=$t[i+63],d[y[i+64]]/TN=$t[i+64],d[y[i+65]]/TN=$t[i+65],d[y[i+66]]/TN=$t[i+66],d[y[i+67]]/TN=$t[i+67],d[y[i+68]]/TN=$t[i+68],d[y[i+69]]/TN=$t[i+69],d[y[i+70]]/TN=$t[i+70],d[y[i+71]]/TN=$t[i+71],d[y[i+72]]/TN=$t[i+72],d[y[i+73]]/TN=$t[i+73],d[y[i+74]]/TN=$t[i+74],d[y[i+75]]/TN=$t[i+75],d[y[i+76]]/TN=$t[i+76],d[y[i+77]]/TN=$t[i+77],d[y[i+78]]/TN=$t[i+78],d[y[i+79]]/TN=$t[i+79],d[y[i+80]]/TN=$t[i+80],d[y[i+81]]/TN=$t[i+81],d[y[i+82]]/TN=$t[i+82],d[y[i+83]]/TN=$t[i+83],d[y[i+84]]/TN=$t[i+84],d[y[i+85]]/TN=$t[i+85],d[y[i+86]]/TN=$t[i+86],d[y[i+87]]/TN=$t[i+87],d[y[i+88]]/TN=$t[i+88],d[y[i+89]]/TN=$t[i+89],d[y[i+90]]/TN=$t[i+90],d[y[i+91]]/TN=$t[i+91],d[y[i+92]]/TN=$t[i+92],d[y[i+93]]/TN=$t[i+93],d[y[i+94]]/TN=$t[i+94],d[y[i+95]]/TN=$t[i+95],d[y[i+96]]/TN=$t[i+96],d[y[i+97]]/TN=$t[i+97],d[y[i+98]]/TN=$t[i+98],d[y[i+99]]/TN=$t[i+99]
				break
			case 64:
				AppendToGraph/Q/W=$w/L=$v/B=$h/C=(r, g, b, 65535) d[y[i]]/TN=$t[i],d[y[i+1]]/TN=$t[i+1],d[y[i+2]]/TN=$t[i+2],d[y[i+3]]/TN=$t[i+3],d[y[i+4]]/TN=$t[i+4],d[y[i+5]]/TN=$t[i+5],d[y[i+6]]/TN=$t[i+6],d[y[i+7]]/TN=$t[i+7],d[y[i+8]]/TN=$t[i+8],d[y[i+9]]/TN=$t[i+9],d[y[i+10]]/TN=$t[i+10],d[y[i+11]]/TN=$t[i+11],d[y[i+12]]/TN=$t[i+12],d[y[i+13]]/TN=$t[i+13],d[y[i+14]]/TN=$t[i+14],d[y[i+15]]/TN=$t[i+15],d[y[i+16]]/TN=$t[i+16],d[y[i+17]]/TN=$t[i+17],d[y[i+18]]/TN=$t[i+18],d[y[i+19]]/TN=$t[i+19],d[y[i+20]]/TN=$t[i+20],d[y[i+21]]/TN=$t[i+21],d[y[i+22]]/TN=$t[i+22],d[y[i+23]]/TN=$t[i+23],d[y[i+24]]/TN=$t[i+24],d[y[i+25]]/TN=$t[i+25],d[y[i+26]]/TN=$t[i+26],d[y[i+27]]/TN=$t[i+27],d[y[i+28]]/TN=$t[i+28],d[y[i+29]]/TN=$t[i+29],d[y[i+30]]/TN=$t[i+30],d[y[i+31]]/TN=$t[i+31],d[y[i+32]]/TN=$t[i+32],d[y[i+33]]/TN=$t[i+33],d[y[i+34]]/TN=$t[i+34],d[y[i+35]]/TN=$t[i+35],d[y[i+36]]/TN=$t[i+36],d[y[i+37]]/TN=$t[i+37],d[y[i+38]]/TN=$t[i+38],d[y[i+39]]/TN=$t[i+39],d[y[i+40]]/TN=$t[i+40],d[y[i+41]]/TN=$t[i+41],d[y[i+42]]/TN=$t[i+42],d[y[i+43]]/TN=$t[i+43],d[y[i+44]]/TN=$t[i+44],d[y[i+45]]/TN=$t[i+45],d[y[i+46]]/TN=$t[i+46],d[y[i+47]]/TN=$t[i+47],d[y[i+48]]/TN=$t[i+48],d[y[i+49]]/TN=$t[i+49],d[y[i+50]]/TN=$t[i+50],d[y[i+51]]/TN=$t[i+51],d[y[i+52]]/TN=$t[i+52],d[y[i+53]]/TN=$t[i+53],d[y[i+54]]/TN=$t[i+54],d[y[i+55]]/TN=$t[i+55],d[y[i+56]]/TN=$t[i+56],d[y[i+57]]/TN=$t[i+57],d[y[i+58]]/TN=$t[i+58],d[y[i+59]]/TN=$t[i+59],d[y[i+60]]/TN=$t[i+60],d[y[i+61]]/TN=$t[i+61],d[y[i+62]]/TN=$t[i+62],d[y[i+63]]/TN=$t[i+63]
				break
			case 32:
				AppendToGraph/Q/W=$w/L=$v/B=$h/C=(r, g, b, 65535) d[y[i]]/TN=$t[i],d[y[i+1]]/TN=$t[i+1],d[y[i+2]]/TN=$t[i+2],d[y[i+3]]/TN=$t[i+3],d[y[i+4]]/TN=$t[i+4],d[y[i+5]]/TN=$t[i+5],d[y[i+6]]/TN=$t[i+6],d[y[i+7]]/TN=$t[i+7],d[y[i+8]]/TN=$t[i+8],d[y[i+9]]/TN=$t[i+9],d[y[i+10]]/TN=$t[i+10],d[y[i+11]]/TN=$t[i+11],d[y[i+12]]/TN=$t[i+12],d[y[i+13]]/TN=$t[i+13],d[y[i+14]]/TN=$t[i+14],d[y[i+15]]/TN=$t[i+15],d[y[i+16]]/TN=$t[i+16],d[y[i+17]]/TN=$t[i+17],d[y[i+18]]/TN=$t[i+18],d[y[i+19]]/TN=$t[i+19],d[y[i+20]]/TN=$t[i+20],d[y[i+21]]/TN=$t[i+21],d[y[i+22]]/TN=$t[i+22],d[y[i+23]]/TN=$t[i+23],d[y[i+24]]/TN=$t[i+24],d[y[i+25]]/TN=$t[i+25],d[y[i+26]]/TN=$t[i+26],d[y[i+27]]/TN=$t[i+27],d[y[i+28]]/TN=$t[i+28],d[y[i+29]]/TN=$t[i+29],d[y[i+30]]/TN=$t[i+30],d[y[i+31]]/TN=$t[i+31]
				break
			case 16:
				AppendToGraph/Q/W=$w/L=$v/B=$h/C=(r, g, b, 65535) d[y[i]]/TN=$t[i],d[y[i+1]]/TN=$t[i+1],d[y[i+2]]/TN=$t[i+2],d[y[i+3]]/TN=$t[i+3],d[y[i+4]]/TN=$t[i+4],d[y[i+5]]/TN=$t[i+5],d[y[i+6]]/TN=$t[i+6],d[y[i+7]]/TN=$t[i+7],d[y[i+8]]/TN=$t[i+8],d[y[i+9]]/TN=$t[i+9],d[y[i+10]]/TN=$t[i+10],d[y[i+11]]/TN=$t[i+11],d[y[i+12]]/TN=$t[i+12],d[y[i+13]]/TN=$t[i+13],d[y[i+14]]/TN=$t[i+14],d[y[i+15]]/TN=$t[i+15]
				break
			case 8:
				AppendToGraph/Q/W=$w/L=$v/B=$h/C=(r, g, b, 65535) d[y[i]]/TN=$t[i],d[y[i+1]]/TN=$t[i+1],d[y[i+2]]/TN=$t[i+2],d[y[i+3]]/TN=$t[i+3],d[y[i+4]]/TN=$t[i+4],d[y[i+5]]/TN=$t[i+5],d[y[i+6]]/TN=$t[i+6],d[y[i+7]]/TN=$t[i+7]
				break
			case 4:
				AppendToGraph/Q/W=$w/L=$v/B=$h/C=(r, g, b, 65535) d[y[i]]/TN=$t[i],d[y[i+1]]/TN=$t[i+1],d[y[i+2]]/TN=$t[i+2],d[y[i+3]]/TN=$t[i+3]
				break
			case 2:
				AppendToGraph/Q/W=$w/L=$v/B=$h/C=(r, g, b, 65535) d[y[i]]/TN=$t[i],d[y[i+1]]/TN=$t[i+1]
				break
			case 1:
				AppendToGraph/Q/W=$w/L=$v/B=$h/C=(r, g, b, 65535) d[y[i]]/TN=$t[i]
				break
			default:
				ASSERT(0, "Fail")
				break
		endswitch
	while(i)

End


/// @brief Return the color of the given headstage
///
/// @param headstage          Headstage, can be NaN for non-associated channels
/// @param channelType        [optional, empty by default] The channel type for non-associated channels, currently only "TTL" is supported
/// @param activeChannelCount [optional, empty by default] For plotting "TTL" channels only
/// @param channelSubNumber   [optional, empty by default] For plotting "TTL" channels only, "TTL Bit" information when plotting each on its own
Function [STRUCT RGBColor s] GetHeadstageColor(variable headstage, [string channelType, variable activeChannelCount, variable channelSubNumber])

	string str
	variable colorIndex

	if(IsFinite(headstage))
		colorIndex = headstage
	elseif(!ParamIsDefault(channelType) && !cmpstr(channelType, "TTL"))
		colorIndex = 10 + activeChannelCount * 5 + channelSubNumber
	else
		colorIndex = NUM_HEADSTAGES
	endif

	sprintf str, "colorIndex=%d", colorIndex
	DEBUGPRINT(str)

	[s] = GetTraceColor(colorIndex)
End

/// @brief Return a wave with all keys in the labnotebook key wave
Function/WAVE GetLabNotebookKeys(keyWave)
	WAVE/Z/T keyWave

	variable numCols

	if(!WaveExists(keyWave))
		return $""
	endif

	numCols = DimSize(keyWave, COLS) - INITIAL_KEY_WAVE_COL_COUNT
	if(numCols <= 0)
		return $""
	endif

	Make/FREE/T/N=(numCols) keys
	keys[] = keyWave[%Parameter][INITIAL_KEY_WAVE_COL_COUNT + p]

	return keys
End

/// @brief Return a sorted wave with all keys in the labnotebook key wave
Function/WAVE GetLabNotebookSortedKeys(keyWave)
	WAVE/Z/T keyWave

	if(!WaveExists(keyWave))
		return $""
	endif

	WAVE/Z/T keys = GetLabNotebookKeys(keyWave)
	if(!WaveExists(keys))
		return $""
	endif

	Sort/A keys, keys

	return keys
End

/// @brief Check if the x wave belonging to the first trace in the
/// graph has a date/time scale. Returns false if no traces have been found.
Function CheckIfXAxisIsTime(graph)
	string graph

	string list, trace, dataUnits

	list = TraceNameList(graph, ";", 0 + 1)

	// default is sweep axis
	if(isEmpty(list))
		return 0
	endif

	trace = StringFromList(0, list)
	dataUnits = WaveUnits(XWaveRefFromTrace(graph, trace), -1)

	return !cmpstr(dataUnits, "dat")
End

/// @brief Queries the parameter and unit from a labnotebook key wave
///
/// @param[in]  keyWave   labnotebook key wave
/// @param[in]  key       key to look for
/// @param[out] parameter name of the result [empty if not found]
/// @param[out] unit      unit of the result [empty if not found]
/// @param[out] col       column of the result into the keyWave [NaN if not found]
/// @returns one on error, zero otherwise
Function GetKeyWaveParameterAndUnit(keyWave, key, parameter, unit, col)
	WAVE/T/Z keyWave
	string key
	string &parameter, &unit
	variable &col

	variable row, numRows
	string device

	parameter = ""
	unit      = ""
	col       = NaN

	if(!WaveExists(keyWave))
		return 1
	endif

	FindValue/TXOP=4/TEXT=key keyWave

	numRows = DimSize(keywave, ROWS)
	col     = floor(V_value / numRows)
	row     = V_value - col * numRows

	if(V_Value == -1 || row != FindDimLabel(keyWave, ROWS, "Parameter"))
		printf "Could not find %s in keyWave\r", key
		col = NaN
		return 1
	endif

	parameter = keyWave[%Parameter][col]
	unit      = keyWave[%Units][col]

	return 0
End

/// @brief Set the appropriate label for the bottom axis of the graph created by CreateTiledChannelGraph
///
/// Assumes that wave data units are equal for all traces
Function SetLabNotebookBottomLabel(graph, isTimeAxis)
	string graph
	variable isTimeAxis

	if(isTimeAxis)
		Label/W=$graph bottom LABNOTEBOOK_BOTTOM_AXIS_TIME
	else
		Label/W=$graph bottom LABNOTEBOOK_BOTTOM_AXIS_SWEEP
	endif
End

/// @brief Space the matching axis in an equal manner
///
/// @param graph           graph
/// @param axisRegExp      [optional, defaults to ".*"] regular expression matching the axes names
/// @param axisOffset      [optional, defaults to 0] offset of first axis in parts of total width
/// @param axisOrientation [optional, defaults to all] allows to apply equalization to all axis of one orientation
/// @param sortOrder       [optional, defaults to no sorting (NaN)] apply different sorting
///                        schemes to list of axes, see sortingOrder parameter of `SortList`
/// @param listForBegin    [optional, defaults to an empty list] list of axes to move to the front of the sorted axis list
/// @param listForEnd      [optional, defaults to an empty list] list of axes to move to the end of the sorted axis list
Function EquallySpaceAxis(graph, [axisRegExp, axisOffset, axisOrientation, sortOrder, listForBegin, listForEnd])
	string graph, axisRegExp, listForBegin, listForEnd
	variable axisOffset, axisOrientation, sortOrder

	variable numAxes, i
	string axes, axis, list
	string adaptedList = ""

	if(ParamIsDefault(axisRegExp))
		axisRegExp = ".*"
	endif

	if(ParamIsDefault(axisOrientation))
		list = AxisList(graph)
	else
		list = GetAllAxesWithOrientation(graph, axisOrientation)
	endif

	if(ParamIsDefault(axisOffset))
		axisOffset = 0
	else
		ASSERT(axisOffset >=0 && axisOffset <= 1.0, "Invalid axis offset")
	endif

	axes    = GrepList(list, axisRegExp)
	numAxes = ItemsInList(axes)

	if(ParamIsDefault(listForEnd))
		listForEnd = ""
	else
		listForEnd = RemoveEnding(listForEnd, ";")
	endif

	if(ParamIsDefault(listForBegin))
		listForBegin = ""
	else
		listForBegin = RemoveEnding(listForBegin, ";")
	endif

	if(ParamIsDefault(sortOrder) || !IsFinite(sortOrder))
		list = SortAxisList(graph, list)
	else
		axes         = SortList(axes, ";", sortOrder)
		listForEnd   = SortList(listForEnd, ";", sortOrder)
		listForBegin = SortList(listForBegin, ";", sortOrder)
	endif

	if(!IsEmpty(listForBegin) || !IsEmpty(listForEnd))
		for(i = 0; i < numAxes; i += 1)
			axis = StringFromList(i, axes)

			if(WhichListItem(axis, listForBegin) == -1 && WhichListItem(axis, listForEnd) == -1)
				adaptedList = AddListItem(axis, adaptedList, ";", inf)
			endif
		endfor

		// adaptedList now holds all axes which are neither in listForBegin nor listForEnd
		if(!IsEmpty(listForBegin))
			adaptedList = AddListItem(listForBegin, adaptedList, ";", 0)
		endif

		if(!IsEmpty(listForEnd))
			adaptedList = AddListItem(listForEnd, adaptedList, ";", inf)
		endif
	else
		adaptedList = axes
	endif

	if(numAxes > 0)
		WAVE/Z axisStart, axisEnd
		[axisStart, axisEnd] = DistributeElements(numAxes, offset = axisOffset)

		numAxes = ItemsInList(adaptedList)
		for(i = 0; i < numAxes; i += 1)
			axis = StringFromList(i, adaptedList)
			ModifyGraph/Z/W=$graph axisEnab($axis) = {axisStart[i], axisEnd[i]}
		endfor
	endif
End

/// @brief This is a light weight adapted version of @sa EquallySpaceAxis
///        It allows to give a list of distAxes that do not require to exist.
///        Non-existing axes are taken into account on the distribution, but are skipped when the graph is accessed.
///        Also removing images from a graph does not update AxisList until the graph is updated,
///        so we can not rely on Axislist here as we do the Layout after pending changes
///        So with allAxes = "1;2;3;4;" and distAxes = "2;3;" axis 2 and 3 are set at 25% to 50% and 50% to 75% respectively.
/// @param[in] graph Name of graph where axes from distAxes list exist
/// @param[in] allAxes List of all axes, that should be distributed. May include non-existing axes.
/// @param[in] distAxes List of axes that are distributed. Only axes that appear in allAxes as well are modified.
/// @param[in] axisOffset [optional, default = 0] offset between 0 and 1 where distribution starts.
Function EquallySpaceAxisPA(string graph, string allAxes, string distAxes, [variable axisOffset])

	variable numAxes, i
	string axis

	if(ParamIsDefault(axisOffset))
		axisOffset = 0
	else
		ASSERT(axisOffset >=0 && axisOffset <= 1.0, "Invalid axis offset")
	endif

	numAxes = ItemsInList(distAxes)
	if(numAxes > 0)
		WAVE/Z axisStart, axisEnd
		[axisStart, axisEnd] = DistributeElements(numAxes, offset = axisOffset)
		for(i = 0; i < numAxes; i += 1)
			axis = StringFromList(i, distAxes)
			if(WhichListItem(axis, allAxes) != -1)
				ModifyGraph/Z/W=$graph axisEnab($axis) = {axisStart[i], axisEnd[i]}
			endif
		endfor
	endif
End


/// @brief Update the legend in the labnotebook graph
///
/// Passing traceList is required if you just added traces
/// to the graph as these can not be immediately queried using
/// `TraceNameList` as that would require an `DoUpdate` call before.
///
/// Assumes that the traceList displays information from the labnotebook. All entries
/// with indizes equal or higher than #NUM_HEADSTAGES will be labeled as `all` denoting that
/// the information is headstage independent and therefore valid for all headstages.
///
/// @param graph       name of the graph
/// @param traceList   list of traces in the graph
Function UpdateLBGraphLegend(graph, [traceList])
	string graph, traceList

	string str, trace, header
	variable numEntries, i

	if(!windowExists(graph))
		return NaN
	endif

	if(FindListItem("text0", AnnotationList(graph)) == -1)
		return NaN
	endif

	if(ParamIsDefault(traceList) || ItemsInList(traceList) == 0)
		TextBox/C/W=$graph/N=text0/F=0 ""
		return NaN
	endif

	header = "\\JCHeadstage\r"
	str = ""

	numEntries = ItemsInList(traceList)
	for(i = 0 ; i < numEntries; i += 1)
		trace = StringFromList(i, traceList)

		if(str2num(GetUserData(graph, trace, "IsTextData")))
			continue
		endif

		str += "\\s(" + PossiblyQuoteName(trace) + ") "

		if(i < NUM_HEADSTAGES)
			str += num2str(i + 1)
		else
			str += "all"
		endif

		if(mod(i, 2))
			str += "\r"
		endif
	endfor

	if(IsEmpty(str))
		return NaN
	endif

	str = RemoveEnding(header + str, "\r")
	TextBox/C/W=$graph/N=text0/F=2 str
End

/// @brief Add a trace to the labnotebook graph
///
/// @param graph  name of the graph
/// @param keys   labnotebook keys wave (numerical or text)
/// @param values labnotebook values wave (numerical or text)
/// @param key    name of the key to add
Function AddTraceToLBGraph(graph, keys, values, key)
	string graph
	WAVE values, keys
	string key

	string unit, lbl, axis, trace, text, tagString, tmp
	string traceList = ""
	variable i, j, row, col, numRows, sweepCol
	variable isTimeAxis, isTextData, xPos
	STRUCT RGBColor s

	WAVE/T/Z traces
	[traces, lbl, unit, col] = GetPropertiesForLabnotebookEntry(keys, key)

	if(!WaveExists(traces))
		return NaN
	endif

	WAVE valuesDat = ExtractLBColumnTimeStamp(values)

	isTimeAxis = CheckIfXAxisIsTime(graph)
	isTextData = IsTextWave(values)
	sweepCol   = GetSweepColumn(values)

	axis = GetNextFreeAxisName(graph, VERT_AXIS_BASE_NAME)

	if(IsTextData)
		WAVE valuesNull  = ExtractLBColumnEmpty(values)
		WAVE valuesSweep = ExtractLBColumnSweep(values)
	endif

	for(i = 0; i < LABNOTEBOOK_LAYER_COUNT; i += 1)
		trace = traces[i]
		traceList = AddListItem(trace, traceList, ";", inf)

		if(isTextData)
			if(isTimeAxis)
				AppendToGraph/W=$graph/L=$axis valuesNull/TN=$trace vs valuesDat
			else
				AppendToGraph/W=$graph/L=$axis valuesNull/TN=$trace vs valuesSweep
			endif

			ModifyGraph/W=$graph nticks($axis)=0, axRGB($axis)=(65535,65535,65535)
		else
			if(isTimeAxis)
				AppendToGraph/W=$graph/L=$axis values[][col][i]/TN=$trace vs valuesDat
			else
				AppendToGraph/W=$graph/L=$axis values[][col][i]/TN=$trace vs values[][sweepCol][0]
			endif
		endif

		ModifyGraph/W=$graph userData($trace)={key, USERDATA_MODIFYGRAPH_REPLACE, key}
		ModifyGraph/W=$graph userData($trace)={IsTextData, USERDATA_MODIFYGRAPH_REPLACE, num2str(isTextData)}

		[s] = GetHeadstageColor(i)
		ModifyGraph/W=$graph rgb($trace)=(s.red, s.green, s.blue, IsTextData ? 0 : inf), marker($trace)=i
		SetAxis/W=$graph/A=2 $axis

		// we only need one trace, all the info is in the tag
		if(isTextData)
			break
		endif
	endfor

	if(isTextData)
		WAVE/T valuesText = values
		AddTagsForTextualLBNEntries(graph, keys, valuesText, key)
	endif

	if(!isEmpty(unit))
		lbl += "\r(" + unit + ")"
	endif

	Label/W=$graph $axis lbl

	ModifyGraph/W=$graph lblPosMode = 1, standoff($axis) = 0, freePos($axis) = 0
	ModifyGraph/W=$graph mode = 3
	ModifyGraph/W=$graph nticks(bottom) = 10, manTick(bottom) = {0,1,0,0}, manMinor(bottom) = {0,50}

	if(!cmpstr(unit, LABNOTEBOOK_BINARY_UNIT))
		ModifyGraph/W=$graph manTick($axis)={0,1,0,0}, manMinor($axis)={0,50}, zapTZ($axis)=1
	endif

	SetLabNotebookBottomLabel(graph, isTimeAxis)
	EquallySpaceAxis(graph, axisRegExp=VERT_AXIS_BASE_NAME + ".*")
	UpdateLBGraphLegend(graph, traceList=traceList)
End

Function [WAVE/T/Z traces, string name, string unit, variable col] GetPropertiesForLabnotebookEntry(WAVE/T keys, string key)

	if(GetKeyWaveParameterAndUnit(keys, key, name, unit, col))
		return [$"", "", "", NaN]
	endif

	name = LineBreakingIntoPar(name)

	Make/FREE/N=(LABNOTEBOOK_LAYER_COUNT)/T traces = CleanupName(name[0, MAX_OBJECT_NAME_LENGTH_IN_BYTES - 5] + " (" + num2str(p + 1) + ")", 0) // +1 because the headstage number is 1-based

	return [traces, name, unit, col]
End

Function AddTagsForTextualLBNEntries(string graph, WAVE/T keys, WAVE/T values, string key, [variable firstSweep])
	variable i, j, numRows, numEntries, isTimeAxis, col, sweepCol, firstRow
	string tagString, tmp, text, unit, lbl, name
	STRUCT RGBColor s

	WAVE/T/Z traces
	[traces, lbl, unit, col] = GetPropertiesForLabnotebookEntry(keys, key)

	if(!WaveExists(traces))
		return NaN
	endif

	WAVE valuesSweep = ExtractLBColumnSweep(values)
	WAVE valuesDat = ExtractLBColumnTimeStamp(values)

	isTimeAxis = CheckIfXAxisIsTime(graph)
	sweepCol   = GetSweepColumn(values)

	if(isTimeAxis)
		WAVE xPos = valuesSweep
	else
		WAVE xPos = valuesDat
	endif

	numRows    = GetNumberFromWaveNote(values, NOTE_INDEX)
	numEntries = DimSize(values, LAYERS)

	if(ParamIsDefault(firstSweep))
		firstRow = 0
	else
		FindValue/V=(firstSweep) valuesSweep
		firstRow = V_value
	endif

	for(i = firstRow; i < numRows; i += 1)
		if(!IsFinite(xPos[i]))
			continue
		endif

		tagString = ""
		for(j = 0; j < LABNOTEBOOK_LAYER_COUNT; j += 1)
			text = values[i][col][j]

			if(IsEmpty(text))
				continue
			endif

			[s] = GetHeadstageColor(j)
			sprintf tmp, "\\K(%d, %d, %d)%d:\\K(0, 0, 0)", s.red, s.green, s.blue, j + 1
			text = ReplaceString("\\", text, "\\\\")
			tagString = tagString + tmp + text + "\r"
		endfor

		if(IsEmpty(tagString))
			continue
		endif

		name = traces[0] + "_" + num2str(i)

		Tag/C/N=$name/W=$graph/F=0/L=0/X=0.00/Y=0.00/O=90 $traces[0], i, RemoveEnding(tagString, "\r")
	endfor
End

/// @brief Switch the labnotebook graph x axis type (time <-> sweep numbers)
Function SwitchLBGraphXAxis(graph, numericalValues, textualValues)
	string graph
	WAVE numericalValues, textualValues

	string trace, dataUnits, list, wvName
	variable i, numEntries, isTimeAxis, sweepCol, isTextData

	list = TraceNameList(graph, ";", 0 + 1)

	if(isEmpty(list))
		return NaN
	endif

	WAVE numericalValuesDat     = ExtractLBColumnTimeStamp(numericalValues)
	WAVE/Z numericalValuesSweep = $""
	WAVE textualValuesDat        = ExtractLBColumnTimeStamp(textualValues)
	WAVE textualValuesSweep      = ExtractLBColumnSweep(textualValues)

	isTimeAxis = CheckIfXAxisIsTime(graph)
	sweepCol   = GetSweepColumn(numericalValues)

	numEntries = ItemsInList(list)
	for(i = 0; i < numEntries; i += 1)
		trace = StringFromList(i, list)

		// instance does not matter as all instances use the same xwave
		wvName = StringByKey("XWAVE", TraceInfo(graph, trace, 0))

		isTextData = StringMatch(wvName, "textualValues*")

		if(isTextData)
			WAVE valuesSweep = textualValuesSweep
			WAVE valuesDat   = textualValuesDat
		else
			WAVE/Z valuesSweep = $""
			WAVE valuesDat     = numericalValuesDat
		endif

		// change from timestamps to sweepNums
		if(isTimeAxis)
			if(isTextData)
				ReplaceWave/W=$graph/X trace=$trace, valuesSweep
			else
				ReplaceWave/W=$graph/X trace=$trace, numericalValues[][sweepCol][0]
			endif
		else // other direction
			ReplaceWave/W=$graph/X trace=$trace, valuesDat
		endif
	endfor

	SetLabNotebookBottomLabel(graph, !isTimeAxis)

	// autoscale all axis after a switch
	list = AxisList(graph)

	numEntries = ItemsInList(list)
	for(i = 0; i < numEntries; i += 1)
		SetAxis/W=$graph/A $StringFromList(i, list)
	endfor
End

/// @brief Save the current experiment under a new name and clear all/some data
/// @param mode mode for generating the experiment name, one of @ref SaveExperimentModes
Function SaveExperimentSpecial(mode)
	variable mode

	variable numDevices, i, ret, pos
	variable zeroSweepCounter, keepOtherData, showSaveDialog, useNewNWBFile
	string path, devicesWithData, activeDevices, device, expLoc, list, refNum
	string expName, substr

	if(mode == SAVE_AND_CLEAR)
		zeroSweepCounter = 1
		keepOtherData    = 0
		showSaveDialog   = 1
		useNewNWBFile    = 1
	elseif(mode == SAVE_AND_SPLIT)
		zeroSweepCounter = 0
		keepOtherData    = 1
		showSaveDialog   = 0
		useNewNWBFile    = 0
	else
		ASSERT(0, "Unknown mode")
	endif

	// We want never to loose data so we do the following:
	// Case 1: Unitled experiment
	// - Save (with dialog if requested) without fileNameSuffix suffix
	// - Save (with dialog if requested) with fileNameSuffix suffix
	// - Clear data
	// - Save without dialog
	//
	// Case 2: Experiment with name
	// - Save without dialog
	// - Save (with dialog if requested) with fileNameSuffix suffix
	// - Clear data
	// - Save without dialog
	//
	// User aborts in the save dialogs always results in a complete abort

	expName = GetExperimentName()

	if(!cmpstr(expName, UNTITLED_EXPERIMENT))
		ret = SaveExperimentWrapper("", "_" + GetTimeStamp() + PACKED_FILE_EXPERIMENT_SUFFIX, overrideInteractiveMode = showSaveDialog)

		if(ret)
			return NaN
		endif

		// the user might have changed the experiment name in the dialog
		expName = GetExperimentName()
	else
		SaveExperiment
	endif

	if(mode == SAVE_AND_SPLIT)
		expName = CleanupExperimentName(expName) + SIBLING_FILENAME_SUFFIX
	elseif(mode == SAVE_AND_CLEAR)
		expName = "_" + GetTimeStamp()
	endif

	// saved experiments are stored in the symbolic path "home"
	expLoc  = "home"
	expName = UniqueFileOrFolder(expLoc, expName, suffix = PACKED_FILE_EXPERIMENT_SUFFIX)

	ret = SaveExperimentWrapper(expLoc, expName, overrideInteractiveMode = showSaveDialog)

	if(ret)
		return NaN
	endif

	FUNCREF CALL_FUNCTION_LIST_PROTOTYPE_TS killFunc = KillOrMoveToTrashPath

	// remove sweep data from all devices with data
	devicesWithData = GetAllDevicesWithContent()
	numDevices = ItemsInList(devicesWithData)
	for(i = 0; i < numDevices; i += 1)
		device = StringFromList(i, devicesWithData)

		path = GetDeviceDataPathAsString(device)
		killFunc(path)

		if(windowExists(device) && zeroSweepCounter)
			PGC_SetAndActivateControl(device, "SetVar_Sweep", val = 0)
		endif
	endfor

	if(!keepOtherData)
		// remove labnotebook
		path = GetLabNotebookFolderAsString()
		killFunc(path)

		path = GetCacheFolderAS()
		killFunc(path)

		list = GetListOfLockedDevices()
		CallFunctionForEachListItem(DAP_ClearCommentNotebook, list)

		DB_ClearAllGraphs()

		// remove other waves from active devices
		activeDevices = GetAllDevices()
		numDevices = ItemsInList(activeDevices)
		for(i = 0; i < numDevices; i += 1)
			device = StringFromList(i, activeDevices)

			DFREF dfr = GetDevicePath(device)
			list = GetListOfObjects(dfr, "ChanAmpAssign_Sweep_*", fullPath=1)
			CallFunctionForEachListItem_TS(killFunc, list)

			DFREF dfr = GetDeviceTestPulse(device)
			list = GetListOfObjects(dfr, "TPStorage_*", fullPath=1)
			CallFunctionForEachListItem_TS(killFunc, list)

			DFREF dfr = GetDevicePath(device)
			list = GetListOfObjects(dfr, "Databrowser*", typeFlag = COUNTOBJECTS_DATAFOLDER, fullPath=1)
			CallFunctionForEachListItem_TS(killFunc, list)

			RemoveTracesFromGraph(SCOPE_GetGraph(device))
		endfor
	endif

	SaveExperiment

	if(useNewNWBFile)

		KillWindow/Z HistoryCarbonCopy
		CreateHistoryNotebook()

		CloseNWBFile()

		NVAR sesssionStartTime = $GetSessionStartTime()
		sesssionStartTime = DateTimeInUTC()
	endif
End

/// @brief Cleanup the experiment name
Function/S CleanupExperimentName(expName)
	string expName

	// Remove the following suffixes:
	// - sibling
	// - time stamp
	// - numerical suffixes added to prevent overwriting files
	expName  = RemoveEndingRegExp(expName, "_[[:digit:]]{4}_[[:digit:]]{2}_[[:digit:]]{2}_[[:digit:]]{6}") // example: 2015_03_25_213219
	expName  = RemoveEndingRegExp(expName, "_[[:digit:]]{1,5}") // example: _1, _123
	expName  = RemoveEnding(expName, SIBLING_FILENAME_SUFFIX)

	return expName
End

/// @brief Return the maximum count of the given type
///
/// @param var    numeric channel types
/// @param str    string channel types
/// @param xopVar numeric XOP channel types
Function GetNumberFromType([var, str, xopVar])
	variable var
	string str
	variable xopVar

	ASSERT(ParamIsDefault(var) + ParamIsDefault(str) + ParamIsDefault(xopVar) == 2, "Expected exactly one parameter")

	if(!ParamIsDefault(str))
		strswitch(str)
			case "AsyncAD":
				return NUM_ASYNC_CHANNELS
				break
			case "DA":
			case "TTL":
				return NUM_DA_TTL_CHANNELS
				break
			case "DataAcqHS":
			case "Headstage":
				return NUM_HEADSTAGES
				break
			case "AD":
				return NUM_AD_CHANNELS
				break
			case "Async_Alarm":
				return NUM_ASYNC_CHANNELS
				break
			default:
				ASSERT(0, "invalid type")
				break
		endswitch
	elseif(!ParamIsDefault(var))
		switch(var)
			case CHANNEL_TYPE_ASYNC:
			case CHANNEL_TYPE_ALARM:
				return NUM_ASYNC_CHANNELS
				break
			case CHANNEL_TYPE_TTL:
			case CHANNEL_TYPE_DAC:
				return NUM_DA_TTL_CHANNELS
				break
			case CHANNEL_TYPE_HEADSTAGE:
				return NUM_HEADSTAGES
				break
			case CHANNEL_TYPE_ADC:
				return NUM_AD_CHANNELS
				break
			default:
				ASSERT(0, "invalid type")
				break
		endswitch
	elseif(!ParamIsDefault(xopVar))
		switch(xopVar)
			case XOP_CHANNEL_TYPE_ADC:
				return NUM_AD_CHANNELS
				break
			case XOP_CHANNEL_TYPE_DAC:
			case XOP_CHANNEL_TYPE_TTL:
				return NUM_DA_TTL_CHANNELS
				break
			default:
				ASSERT(0, "Invalid type")
				break
		endswitch
	endif
End

/// @brief Extract an one dimensional wave from the given sweep/hardware data wave and column
///
/// @param config config wave
/// @param sweep  sweep wave or hardware data wave from all hardware types
/// @param index  index into `sweep`, can be queried with #AFH_GetDAQDataColumn
///
/// @returns a reference to a free wave with the single channel data
Function/Wave ExtractOneDimDataFromSweep(config, sweep, index)
	WAVE config
	WAVE sweep
	variable index

	ASSERT(IsValidSweepAndConfig(sweep, config, configVersion = 0), "Sweep and config are not compatible")

	if(IsWaveRefWave(sweep))
		ASSERT(index < DimSize(sweep, ROWS), "The index is out of range")
		WAVE/WAVE sweepRef = sweep
		Duplicate/FREE sweepRef[index], data
	else
		ASSERT(index < DimSize(sweep, COLS), "The index is out of range")
		MatrixOP/FREE data = col(sweep, index)
	endif

	SetScale/P x, DimOffset(sweep, ROWS), DimDelta(sweep, ROWS), WaveUnits(sweep, ROWS), data
	WAVE/T units = AFH_GetChannelUnits(config)
	if(index < DimSize(units, ROWS))
		SetScale d, 0, 0, units[index], data
	endif

	Note data, note(sweep)

	return data
End

/// @brief Perform common transformations on the graphs traces
///
/// Keeps track of all internal details wrt. to the order of
/// the operations, backups, etc.
///
/// Needs to be called after adding/removing/updating sweeps via
/// AddSweepToGraph(), RemoveSweepFromGraph(), UpdateSweepInGraph().
///
/// @param win  graph with sweep traces
/// @param mode update mode, one of @ref PostPlotUpdateModes
/// @param additionalData [optional, defaults to invalid wave reference] additional data for subsequent users.
///                        Currently supported:
///                        - POST_PLOT_REMOVED_SWEEPS -> OVS indizes of the removed sweep
///                        - POST_PLOT_ADDED_SWEEPS   -> OVS indizes of the added sweep
///                        Use OVS_GetSweepAndExperiment() to convert an index into a sweep/experiment pair.
Function PostPlotTransformations(string win, variable mode, [WAVE/Z additionalData])
	STRUCT TiledGraphSettings tgs
	string graph

	switch(mode)
		case POST_PLOT_ADDED_SWEEPS:
		case POST_PLOT_REMOVED_SWEEPS:
			ASSERT(!ParamIsDefault(additionalData), "Missing optional additionalData")
			break
		case POST_PLOT_FULL_UPDATE:
		case POST_PLOT_CONSTANT_SWEEPS:
			ASSERT(ParamIsDefault(additionalData), "Not supported optional additionalData")
			WAVE/Z additionalData = $""
			break
		default:
			ASSERT(0, "Invalid mode")
	endswitch

	graph = GetMainWindow(win)

	STRUCT PostPlotSettings pps
	InitPostPlotSettings(graph, pps)

	if(pps.zeroTraces)
		WAVE/T/Z traces = GetAllSweepTraces(graph, prefixTraces = 0)
	else
		WAVE/T/Z traces = $""
	endif

	ZeroTracesIfReq(graph, traces, pps.zeroTraces)
	TimeAlignMainWindow(graph, pps)

	AverageWavesFromSameYAxisIfReq(graph, pps.averageTraces, pps.averageDataFolder, pps.hideSweep)
	AR_HighlightArtefactsEntry(graph)

	if(ParamIsDefault(additionalData))
		PA_Update(graph, mode)
	else
		PA_Update(graph, mode, additionalData = additionalData)
	endif

	BSP_ScaleAxes(graph)

	[tgs] = BSP_GatherTiledGraphSettings(graph)
	LayoutGraph(graph, tgs)
End

static Function InitPostPlotSettings(win, pps)
	string win
	STRUCT PostPlotSettings &pps

	string bsPanel = BSP_GetPanel(win)

	pps.averageDataFolder = BSP_GetFolder(win, MIES_BSP_PANEL_FOLDER)
	pps.averageTraces     = GetCheckboxState(bsPanel, "check_Calculation_AverageTraces")
	pps.zeroTraces        = GetCheckBoxState(bsPanel, "check_Calculation_ZeroTraces")
	pps.hideSweep         = GetCheckBoxState(bsPanel, "check_SweepControl_HideSweep")

	pps.timeAlignment     = GetCheckBoxState(bsPanel, "check_BrowserSettings_TA")
	pps.timeAlignMode     = GetPopupMenuIndex(bsPanel, "popup_TimeAlignment_Mode")
	pps.timeAlignLevel    = GetSetVariable(bsPanel, "setvar_TimeAlignment_LevelCross")
	pps.timeAlignRefTrace = GetPopupMenuString(bsPanel, "popup_TimeAlignment_Master")
	pps.timeAlignment     = GetCheckBoxState(bsPanel, "check_BrowserSettings_TA")
End

/// @brief Time Alignment for the BrowserSettingsPanel
///
/// This function should work for any given reference trace in
/// pps.timeAlignRefTrace in the popup menu. (DB and SB)
///
/// @param graph graph with sweep traces
/// @param pps   settings
Function TimeAlignMainWindow(graph, pps)
	string graph
	STRUCT PostPlotSettings &pps

	variable csrAx, csrBx

	if(pps.timeAlignment)
		GetCursorXPositionAB(graph, csrAx, csrBx)
		TimeAlignmentIfReq(pps.timeAlignRefTrace, pps.timeAlignMode, pps.timeAlignLevel, csrAx, csrBx, force = 1)
	endif
End

/// @brief return a list of all traces relevant for TimeAlignment
Function/S TimeAlignGetAllTraces(graph)
	string graph

	WAVE/T/Z traces = GetAllSweepTraces(graph)

	if(!WaveExists(traces))
		return ""
	endif

	return TextWaveToList(traces, ";")
End

/// @brief Adds or removes the cursors from the graphs depending on the
///        panel settings
///
/// @param win  main DB/SB graph or any subwindow panel.
Function TimeAlignHandleCursorDisplay(win)
	string win

	string graphtrace, graph, graphs, trace, traceList, bsPanel, csrA, csrB
	variable length, posA, posB

	win     = GetMainWindow(win)
	bsPanel = BSP_GetPanel(win)

	traceList = TimeAlignGetAllTraces(win)
	if(isEmpty(traceList))
		return NaN
	endif

	graphs = win

	// deactivate cursor
	if(!GetCheckBoxState(bsPanel, "check_BrowserSettings_TA"))
		KillCursorInGraphs(graphs, "A")
		KillCursorInGraphs(graphs, "B")
		return 0
	endif

	// save cursor and kill all available A,B cursors
	graph = FindCursorInGraphs(graphs, "A")
	if(!isempty(graph))
		csrA = CsrInfo(A, graph)
		KillCursorInGraphs(graphs, "A")
		csrB = CsrInfo(B, graph)
		KillCursorInGraphs(graphs, "B")
	endif

	// ensure that trace is really on the graph
	graphtrace = GetPopupMenuString(bsPanel, "popup_TimeAlignment_Master")
	if(FindListItem(graphtrace, traceList) == -1)
		graphtrace = StringFromList(0, traceList)
	endif
	graph = StringFromList(0, graphtrace, "#")
	trace = StringFromList(1, graphtrace, "#")

	// set cursor to trace
	if(isEmpty(csrA) || isEmpty(csrB))
		length = DimSize(TraceNameToWaveRef(graph, trace), ROWS)
		posA = length / 3
		posB = length * 2 / 3
	else
		posA = NumberByKey("POINT", csrA)
		posB = NumberByKey("POINT", csrB)
	endif
	Cursor/W=$graph/A=1/N=1/P A $trace posA
	Cursor/W=$graph/A=1/N=1/P B $trace posB
End

/// @brief Enable/Disable TimeAlignment Controls and Cursors
Function TimeAlignUpdateControls(win)
	string win
	variable alignMode

	string bsPanel, graph

	bsPanel = BSP_GetPanel(win)
	graph = GetMainWindow(win)

	if(GetCheckBoxState(bsPanel, "check_BrowserSettings_TA"))
		EnableControls(bsPanel, "popup_TimeAlignment_Mode;setvar_TimeAlignment_LevelCross;popup_TimeAlignment_Master;button_TimeAlignment_Action")

		alignMode = GetPopupMenuIndex(bsPanel, "popup_TimeAlignment_Mode")
		if(alignMode == TIME_ALIGNMENT_LEVEL_RISING || alignMode == TIME_ALIGNMENT_LEVEL_FALLING)
			EnableControl(bsPanel, "setvar_TimeAlignment_LevelCross")
		else
			DisableControl(bsPanel, "setvar_TimeAlignment_LevelCross")
		endif

		ControlUpdate/W=$bsPanel popup_TimeAlignment_Master
	else
		DisableControls(bsPanel, "popup_TimeAlignment_Mode;setvar_TimeAlignment_LevelCross;popup_TimeAlignment_Master;button_TimeAlignment_Action")
	endif

	TimeAlignHandleCursorDisplay(graph)
End

Function TimeAlignCursorMovedHook(s)
	STRUCT WMWinHookStruct &s

	string trace, graphtrace, graphtraces, xAxis, yAxis, bsPanel, mainPanel
	variable numTraces, i

	strswitch(s.eventName)
		case "cursormoved":
			trace = s.traceName
			if(isEmpty(trace))
				return 0
			endif

			bsPanel = BSP_GetPanel(s.winName)

			if(!GetCheckBoxState(bsPanel, "check_BrowserSettings_TA"))
				return 0
			endif

			mainPanel = GetMainWindow(bsPanel)
			graphtrace = s.winName + "#" + trace
			graphtraces = TimeAlignGetAllTraces(mainPanel)
			if(FindListItem(graphtrace, graphtraces) == -1)
				xAxis = TUD_GetUserData(s.winName, trace, "XAXIS")
				yAxis = TUD_GetUserData(s.winName, trace, "YAXIS")

				WAVE/T traces = TUD_GetUserDataAsWave(s.winName, "tracename", keys = {"XAXIS", "YAXIS"}, \
				                                      values = {xAxis, yAxis})

				numTraces = DimSize(traces, ROWS)
				for(i = 0; i < numTraces; i += 1)
					trace = traces[i]
					graphtrace = s.winName + "#" + trace

					if(FindListItem(graphtrace, graphtraces) != -1)
						break
					endif
				endfor
			endif

			PGC_SetAndActivateControl(bsPanel, "popup_TimeAlignment_Master", str = graphtrace)
			break
	endswitch

	return 0
End

/// @brief Get a textwave of all traces from a list of graphs
///
/// @param graphs       semicolon separated list of graph names
/// @param region       [optional] return only traces with the specified region
///                     userdata entry
/// @param channelType  [optional] return only the traces with the given channel type
/// @param prefixTraces [optional, defaults to true] prefix the traces names with the graph name and a `#`
///
/// @returns graph#trace named patterns
Function/WAVE GetAllSweepTraces(string graphs, [variable region, variable channelType, variable prefixTraces])
	string graph
	variable i, idx, numGraphs

	if(ParamIsDefault(prefixTraces))
		prefixTraces = 1
	else
		prefixTraces = !!prefixTraces
	endif

	numGraphs = ItemsInList(graphs)

	Make/FREE/N=(numGraphs)/WAVE resultWave

	for(i = 0; i < numGraphs; i += 1)
		graph = StringFromList(i, graphs)
		if(ParamIsDefault(region) && ParamIsDefault(channelType))
			WAVE/Z/T traces = GetSweepUserData(graph, "traceName")
		elseif(!ParamIsDefault(region))
			WAVE/Z/T traces = GetSweepUserData(graph, "traceName", region = region)
		elseif(!ParamIsDefault(channelType))
			WAVE/Z/T traces = GetSweepUserData(graph, "traceName", channelType = channelType)
		elseif(!ParamIsDefault(region) && !ParamIsDefault(channelType))
			WAVE/Z/T traces = GetSweepUserData(graph, "traceName", channelType = channelType, region = region)
		endif

		if(!WaveExists(traces))
			continue
		endif

		if(prefixTraces)
			traces[] = graph + "#" + traces[p]
		endif

		resultWave[idx++] = traces
	endfor

	if(idx == 0)
		return $""
	elseif(idx == 1)
		return resultWave[0]
	endif

	Redimension/N=(idx) resultWave

	Concatenate/FREE/NP {resultWave}, graphTraces

	return graphTraces
End

// @brief Return a 1D text wave with the given property of all sweep waves without duplicates
Function/WAVE GetSweepUserData(string graph, string key, [variable channelType, variable region])

	if(ParamIsDefault(channelType) && ParamIsDefault(region))
		return TUD_GetUserDataAsWave(graph, key, keys = {"traceType", "occurence"}, values = {"sweep", "0"})
	elseif(!ParamIsDefault(channelType))
		return TUD_GetUserDataAsWave(graph, key, keys = {"traceType", "occurence", "channelType"},            \
		                             values = {"sweep", "0", StringFromList(channelType, XOP_CHANNEL_NAMES)})
	elseif(!ParamIsDefault(region))
		return TUD_GetUserDataAsWave(graph, key, keys = {"traceType", "occurence", "region"}, \
		                             values = {"sweep", "0", num2str(region)})
	endif
End

/// @brief Average traces in the graph from the same y-axis and append them to the graph
///
/// @param graph             graph with traces create by #CreateTiledChannelGraph
/// @param averagingEnabled  switch if averaging is enabled or not
/// @param averageDataFolder permanent datafolder where the average waves can be stored
/// @param hideSweep         are normal channel traces hidden or not
static Function AverageWavesFromSameYAxisIfReq(graph, averagingEnabled, averageDataFolder, hideSweep)
	string graph
	variable averagingEnabled
	DFREF averageDataFolder
	variable hideSweep

	variable referenceTime, traceIndex
	string averageWaveName, listOfWaves, listOfChannelTypes, listOfChannelNumbers, listOfHeadstages
	string range, listOfRanges, firstXAxis, listOfClampModes, xAxis, yAxis
	variable i, j, k, l, numAxes, numTraces, numWaves, ret
	variable column, first, last, orientation
	string axis, trace, axList, baseName, clampMode, traceName, headstage
	string channelType, channelNumber, fullPath, panel
	STRUCT RGBColor s

	referenceTime = DEBUG_TIMER_START()

	if(!averagingEnabled)
		listOfWaves = GetListOfObjects(averageDataFolder, "average.*", fullPath=1)
		CallFunctionForEachListItem_TS(KillOrMoveToTrashPath, listOfWaves)
		RemoveEmptyDataFolder(averageDataFolder)
		return NaN
	endif

	// remove existing average traces
	WAVE/T/Z averageTraces = TUD_GetUserDataAsWave(graph, "traceName", keys = {"traceType"}, values = {"Average"})
	numTraces = WaveExists(averageTraces) ? DimSize(averageTraces, ROWS) : 0
	for(i = 0; i < numTraces; i += 1)
		trace = averageTraces[i]
		RemoveFromGraph/W=$graph $trace
		TUD_RemoveUserData(graph, trace)
	endfor

	WAVE/T/Z traces = TUD_GetUserDataAsWave(graph, "traceName", keys = {"traceType"}, values = {"sweep"})

	if(!WaveExists(traces))
		return NaN
	endif

	axList = AxisList(graph)
	numAxes = ItemsInList(axList)
	numTraces = DimSize(traces, ROWS)

	for(i = 0; i < numAxes; i += 1)
		axis = StringFromList(i, axList)
		listOfWaves          = ""
		listOfChannelTypes   = ""
		listOfChannelNumbers = ""
		listOfRanges         = ""
		listOfClampModes     = ""
		listOfHeadstages     = ""
		firstXAxis           = ""

		orientation = GetAxisOrientation(graph, axis)
		if(orientation == AXIS_ORIENTATION_BOTTOM || orientation == AXIS_ORIENTATION_TOP)
			continue
		endif

		for(j = 0; j < numTraces; j += 1)
			trace = traces[j]
			yAxis = TUD_GetUserData(graph, trace, "YAXIS")

			if(cmpstr(axis, yaxis))
				continue
			endif

			fullPath      = TUD_GetUserData(graph, trace, "fullPath")
			channelType   = TUD_GetUserData(graph, trace, "channelType")
			channelNumber = TUD_GetUserData(graph, trace, "channelNumber")
			clampMode     = TUD_GetUserData(graph, trace, "clampMode")
			headstage     = TUD_GetUserData(graph, trace, "headstage")
			range         = TUD_GetUserData(graph, trace, "YRANGE")

			listOfWaves          = AddListItem(fullPath, listOfWaves, ";", Inf)
			listOfChannelTypes   = AddListItem(channelType, listOfChannelTypes, ";", Inf)
			listOfChannelNumbers = AddListItem(channelNumber, listOfChannelNumbers, ";", Inf)
			listOfRanges         = AddListItem(range, listOfRanges, "_", Inf)
			listOfClampModes     = AddListItem(clampMode, listOfClampModes, ";", Inf)
			listOfHeadstages     = AddListItem(headstage, listOfHeadstages, ";", Inf)

			if(IsEmpty(firstXAxis))
				firstXAxis = TUD_GetUserData(graph, trace, "XAXIS")
			endif
		endfor

		numWaves = ItemsInList(listOfWaves)
		if(numWaves <= 1)
			continue
		endif

		if(WaveListHasSameWaveNames(listOfWaves, baseName))
			// add channel type suffix if they are all equal
			if(ListHasOnlyOneUniqueEntry(listOfChannelTypes))
				sprintf averageWaveName, "average_%s", baseName
			else
				sprintf averageWaveName, "average_%s_%d", baseName, k
				k += 1
			endif
		elseif(StringMatch(axis, VERT_AXIS_BASE_NAME + "*"))
			averageWaveName = "average" + RemovePrefix(axis, start = VERT_AXIS_BASE_NAME)
		else
			sprintf averageWaveName, "average_%d", k
			k += 1
		endif

		sprintf traceName, "T%0*d%s", TRACE_NAME_NUM_DIGITS, (numTraces + traceIndex), averageWaveName
		traceIndex += 1

		WAVE ranges = ExtractFromSubrange(listOfRanges, ROWS)

		// convert ranges from points to ms
		Redimension/D ranges

		MatrixOP/FREE rangeStart = col(ranges, 0)
		MatrixOP/FREE rangeStop  = col(ranges, 1)

		rangeStart[] = IndexToScale($StringFromList(p, listOfWaves), rangeStart[p], ROWS)
		rangeStop[]  = IndexToScale($StringFromList(p, listOfWaves), rangeStop[p], ROWS)

		if(WaveMin(rangeStart) != -1 && WaveMin(rangeStop) != -1)
			first = WaveMin(rangeStart)
			last  = WaveMax(rangeStop)
		else
			first = NaN
			last  = Nan
		endif
		WaveClear rangeStart, rangeStop

		WAVE/WAVE wavesToAverage = ListToWaveRefWave(listOfWaves)
		WAVE averageWave = CalculateAverage(wavesToAverage, averageDataFolder, averageWaveName)

		if(WaveListHasSameWaveNames(listOfHeadstages, headstage)&& hideSweep)
			[s] = GetTraceColor(str2num(headstage))
		else
			[s] = GetTraceColor(NUM_HEADSTAGES + 1)
		endif

		if(IsFinite(first) && IsFinite(last))
			// and now convert it back to points in the average wave
			first = ScaleToIndex(averageWave, first, ROWS)
			last  = ScaleToIndex(averageWave, last, ROWS)

			AppendToGraph/Q/W=$graph/L=$axis/B=$firstXAxis/C=(s.red, s.green, s.blue, 0.80 * 65535) averageWave[first, last]/TN=$traceName
		else
			AppendToGraph/Q/W=$graph/L=$axis/B=$firstXAxis/C=(s.red, s.green, s.blue, 0.80 * 65535) averageWave/TN=$traceName
		endif

		if(ListHasOnlyOneUniqueEntry(listOfClampModes))
			TUD_SetUserData(graph, traceName, "clampMode", StringFromList(0, listOfClampModes))
			TUD_SetUserData(graph, traceName, "fullPath", GetWavesDataFolder(averageWave, 2))
			TUD_SetUserData(graph, traceName, "traceType", "Average")
			TUD_SetUserData(graph, traceName, "XAXIS", firstXAxis)
			TUD_SetUserData(graph, traceName, "YAXIS", axis)
		endif
	endfor

	DEBUGPRINT_ELAPSED(referenceTime)
End

/// @brief Calculate the average of a list of waves, wrapper for MIES_fWaveAverage().
///
/// For performance enhancements:
/// - The average waves are cached
/// - References to existing average waves are returned in case they already exist
///
/// @param waveRefs          waves to average in a wave reference wave
/// @param averageDataFolder folder where the data is to be stored
/// @param averageWaveName   base name of the averaged data
/// @param skipCRC           [optional, defaults to false] Add the average wave CRC as suffix to its name
/// @param writeSourcePaths  [optional, defaults to true] Write the full paths of the source waves into the average wave note
/// @param inputAverage      [optional, defaults to invalid wave ref] Override the average calculation and use the given
///                          wave as result. This is relevant for callers which want to leverage `MultiThread` statements
///                          together with `MIES_fWaveAverage`.
///
/// @return wave reference to the average wave
Function/WAVE CalculateAverage(waveRefs, averageDataFolder, averageWaveName, [skipCRC, writeSourcePaths, inputAverage])
	WAVE/WAVE waveRefs
	DFREF averageDataFolder
	string averageWaveName
	variable skipCRC, writeSourcePaths
	WAVE inputAverage

	variable crc
	string key, wvName, dataUnit

	skipCRC = ParamIsDefault(skipCRC) ? 0 : !!skipCRC
	writeSourcePaths = ParamIsDefault(writeSourcePaths) ? 0 : !!writeSourcePaths

	key = CA_AveragingKey(waveRefs)

	wvName = averageWaveName

	if(ParamIsDefault(inputAverage))

		WAVE/Z freeAverageWave = CA_TryFetchingEntryFromCache(key, options=CA_OPTS_NO_DUPLICATE)
		if(WaveExists(freeAverageWave)) // found in the cache

			if(!skipCRC)
				wvName += "_" + num2istr(GetNumberFromWaveNote(freeAverageWave, "DataCRC"))

				WAVE/Z/SDFR=averageDataFolder permAverageWave = $wvName
				if(WaveExists(permAverageWave))
					return permAverageWave
				endif
			endif

			Duplicate/O freeAverageWave, averageDataFolder:$wvName/WAVE=permAverageWave

			return permAverageWave
		endif

		WAVE/WAVE aveResult = MIES_fWaveAverage(waveRefs, 1, IGOR_TYPE_64BIT_FLOAT)
		WAVE freeAverageWave = aveResult[0]
		ASSERT(ClearRTError() == 0, "Unexpected RTE")
		ASSERT(WaveExists(freeAverageWave), "Wave averaging failed")
	else
		WAVE freeAverageWave = inputAverage
	endif

	dataUnit = WaveUnits(waveRefs[0], -1)
	SetScale d, 0, 0, dataUnit, freeAverageWave

	if(!skipCRC)
		crc = WaveCRC(0, freeAverageWave)
		wvName += "_" + num2istr(crc)
		SetNumberInWaveNote(freeAverageWave, "DataCRC", crc)
	endif

	if(writeSourcePaths)
		AddEntryIntoWaveNoteAsList(freeAverageWave, "SourceWavesForAverage", str=ReplaceString(";", WaveRefWaveToList(waveRefs, 0), "|"))
	endif
	SetNumberInWaveNote(freeAverageWave, NOTE_KEY_WAVE_MAXIMUM, WaveMax(freeAverageWave), format = "%.15f")

	CA_StoreEntryIntoCache(key, freeAverageWave, options=CA_OPTS_NO_DUPLICATE)

	return ConvertFreeWaveToPermanent(freeAverageWave, averageDataFolder, wvName)
End

/// @brief Converts a free wave to a permanent wave with Overwrite
/// @param[in] freeWave wave that should be converted to a permanent wave
/// @param[in] dfr data folder where permanent wave is stored
/// @param[in] wName name of permanent wave that is created
/// @returns wave reference to the permanent wave
Function/WAVE ConvertFreeWaveToPermanent(WAVE freeWave, DFREF dfr, string wName)

	Duplicate/O freeWave, dfr:$wName/WAVE=permWave
	return permWave
End

/// @brief Zero all given traces
static Function ZeroTracesIfReq(graph, traces, zeroTraces)
	string graph
	variable zeroTraces
	WAVE/T/Z traces

	string trace
	variable numTraces, i

	if(!zeroTraces || !WaveExists(traces))
		return NaN
	endif

	numTraces = DimSize(traces, ROWS)
	for(i = 0; i < numTraces; i += 1)
		trace = traces[i]
		WAVE wv = $TUD_GetUserData(graph, trace, "fullPath")
		ZeroWave(wv)
	endfor
End

/// @brief Perform time alignment of features in the sweep traces
///
/// @param graphtrace reference trace in the form of graph#trace
/// @param mode       time alignment mode
/// @param level      level input to the @c FindLevel operation in @see CalculateFeatureLoc
/// @param pos1x      specify start range for feature position
/// @param pos2x      specify end range for feature position
/// @param force      [optional, defaults to false] redo time aligment regardless of wave note
Function TimeAlignmentIfReq(graphtrace, mode, level, pos1x, pos2x, [force])
	string graphtrace
	variable mode, level, pos1x, pos2x, force

	if(ParamIsDefault(force))
		force = 0
	else
		force = !!force
	endif

	string str, refAxis, axis
	string trace, refTrace, graph, refGraph
	variable offset, refPos
	variable first, last, pos, numTraces, i, idx
	string sweepNo, pulseIndexStr, indexStr

	if(mode == TIME_ALIGNMENT_NONE) // nothing to do
		return NaN
	endif

	refGraph = StringFromList(0, graphtrace, "#")
	refTrace = StringFromList(1, graphtrace, "#")
	ASSERT(windowExists(refGraph), "Graph must exist")

	[first, last] = MinMax(pos1x, pos2x)

	sprintf str, "first=%g, last=%g", first, last
	DEBUGPRINT(str)

	// now determine the feature's time position
	// using the traces from the same axis as the reference trace
	refAxis = TUD_GetUserData(refGraph, refTrace, "YAXIS")
	WAVE/T graphtraces = GetAllSweepTraces(refGraph)
	refPos = NaN

	numTraces = DimSize(graphtraces, ROWS)
	MAKE/FREE/D/N=(numTraces) featurePos = NaN, sweepNumber = NaN
	MAKE/FREE/T/N=(numTraces) refIndex
	for(i = 0; i < numTraces; i += 1)
		graph = StringFromList(0, graphtraces[i], "#")
		trace = StringFromList(1, graphtraces[i], "#")
		axis = TUD_GetUserData(graph, trace, "YAXIS")

		if(cmpstr(axis, refAxis) || cmpstr(graph, refGraph))
			continue
		endif

		WAVE wv = $TUD_GetUserData(graph, trace, "fullPath")

		pos = CalculateFeatureLoc(wv, mode, level, first, last)

		if(!IsFinite(pos))
			printf "The alignment of trace %s could not be performed, aborting\r", trace
			return NaN
		endif

		if(!cmpstr(refTrace, trace))
			refPos = pos
		endif

		featurePos[i]  = pos
		sweepNo = TUD_GetUserData(graph, trace, "sweepNumber")
		ASSERT(!isEmpty(sweepNo), "Sweep number is empty. Set \"sweepNumber\" userData entry for trace.")
		sweepNumber[i] = str2num(sweepNo)
		pulseIndexStr = TUD_GetUserData(graph, trace, "pulseIndex")
		refIndex[i] = sweepNo + ":" + pulseIndexStr
	endfor

	// now shift all traces from all sweeps according to their relative offsets
	// to the reference position
	for(i = 0; i < numTraces; i += 1)
		graph = StringFromList(0, graphtraces[i], "#")
		trace = StringFromList(1, graphtraces[i], "#")
		WAVE/Z wv = $TUD_GetUserData(graph, trace, "fullPath")
		ASSERT(WaveExists(wv), "Could not resolve trace to wave")

		if(GetNumberFromWaveNote(wv, NOTE_KEY_TIMEALIGN) == 1 && force == 0)
			continue
		endif

		sweepNo = TUD_GetUserData(graph, trace, "sweepNumber")
		pulseIndexStr = TUD_GetUserData(graph, trace, "pulseIndex")
		indexStr = sweepNo + ":" + pulseIndexStr
		idx = GetRowIndex(refIndex, str = indexStr)

		if(IsNaN(idx))
			continue
		endif

		offset = - (refPos + featurePos[idx])
		DEBUGPRINT("trace", str=trace)
		DEBUGPRINT("old DimOffset", var=DimOffset(wv, ROWS))
		DEBUGPRINT("new DimOffset", var=DimOffset(wv, ROWS) + offset)
		SetScale/P x, DimOffset(wv, ROWS) + offset, DimDelta(wv, ROWS), wv
		SetNumberInWaveNote(wv, NOTE_KEY_TIMEALIGN_TOTAL_OFFSET, offset)
		SetNumberInWaveNote(wv, NOTE_KEY_TIMEALIGN, 1)
	endfor
End

/// @brief Find the given feature in the given wave range
/// `first` and `last` are in x coordinates and clipped to valid values
static Function CalculateFeatureLoc(wv, mode, level, first, last)
	Wave wv
	variable mode, level, first, last

	variable edgeType

	ASSERT(mode == TIME_ALIGNMENT_NONE || mode == TIME_ALIGNMENT_LEVEL_RISING || mode == TIME_ALIGNMENT_LEVEL_FALLING || mode == TIME_ALIGNMENT_MIN || mode == TIME_ALIGNMENT_MAX, "Invalid mode")

	first = max(first, leftx(wv))
	last  = min(last, rightx(wv))

	if(mode == TIME_ALIGNMENT_MIN || mode == TIME_ALIGNMENT_MAX)
		WaveStats/M=1/Q/R=(first, last) wv

		if(mode == TIME_ALIGNMENT_MAX)
			return V_maxLoc
		else
			return V_minLoc
		endif
	elseif(mode == TIME_ALIGNMENT_LEVEL_RISING || mode == TIME_ALIGNMENT_LEVEL_FALLING)
		if(mode == TIME_ALIGNMENT_LEVEL_RISING)
			edgeType = 1
		else
			edgeType = 2
		endif
		FindLevel/Q/R=(first, last)/EDGE=(edgeType) wv, level
		if(V_Flag) // found no level
			return NaN
		endif
		return V_LevelX
	endif
End

/// @brief Equalize all vertical axes ranges so that they cover the same range
///
/// @param graph                       graph
/// @param ignoreAxesWithLevelCrossing [optional, defaults to false] ignore all vertical axis which
///                                    cross the given level in the visible range
/// @param level                       [optional, defaults to zero] level to be used for `ignoreAxesWithLevelCrossing=1`
/// @param rangePerClampMode           [optional, defaults to false] use separate Y ranges per clamp mode
Function EqualizeVerticalAxesRanges(graph, [ignoreAxesWithLevelCrossing, level, rangePerClampMode])
	string graph
	variable ignoreAxesWithLevelCrossing
	variable level, rangePerClampMode

	string axList, axis, trace
	variable i, j, numAxes, axisOrient, xRangeBegin, xRangeEnd
	variable beginY, endY, clampMode
	variable maxYRange, numTraces , range, refClampMode, err

	if(ParamIsDefault(ignoreAxesWithLevelCrossing))
		ignoreAxesWithLevelCrossing = 0
	else
		ignoreAxesWithLevelCrossing = !!ignoreAxesWithLevelCrossing
	endif

	if(ParamIsDefault(rangePerClampMode))
		rangePerClampMode = 0
	else
		rangePerClampMode = !!rangePerClampMode
	endif

	if(ParamIsDefault(level))
		level = 0
	else
		ASSERT(ignoreAxesWithLevelCrossing, "Optional argument level makes only sense if ignoreAxesWithLevelCrossing is enabled")
	endif

	GetAxis/W=$graph/Q bottom; err = GetRTError(1)
	if(!V_Flag)
		xRangeBegin = V_min
		xRangeEnd   = V_max
	else
		xRangeBegin = NaN
		xRangeEnd   = NaN
	endif

	WAVE/T/Z traces = TUD_GetUserDataAsWave(graph, "traceName")

	if(!WaveExists(traces))
		return NaN
	endif

	numTraces = DimSize(traces, ROWS)
	axList = AxisList(graph)
	numAxes = ItemsInList(axList)

	Make/FREE/D/N=(NUM_CLAMP_MODES + 1) maxYRangeClampMode = 0
	Make/FREE/D/N=(numAxes) axisClampMode = Nan
	Make/FREE/D/N=(numAxes, 2) YValues = inf

	SetDimLabel COLS, 0, minimum, YValues
	SetDimLabel COLS, 1, maximum, YValues

	YValues[][%minimum] =  inf
	YValues[][%maximum] = -inf

	// collect the y ranges of the visible x range of all vertical axis
	// respecting ignoreAxesWithLevelCrossing
	for(i = 0; i < numAxes; i += 1)
		axis = StringFromList(i, axList)

		axisOrient = GetAxisOrientation(graph, axis)
		if(axisOrient != AXIS_ORIENTATION_LEFT && axisOrient != AXIS_ORIENTATION_RIGHT)
			continue
		endif

		refClampMode = NaN

		for(j = 0; j < numTraces; j += 1)
			trace = traces[j]
			if(cmpstr(axis, TUD_GetUserData(graph, trace, "YAXIS")))
				continue
			endif

			WAVE wv = $TUD_GetUserData(graph, trace, "fullPath")

			if(!IsFinite(xRangeBegin) || !IsFinite(xRangeEnd))
				xRangeBegin = leftx(wv)
				xRangeEnd   = rightx(wv)
			endif

			if(ignoreAxesWithLevelCrossing)
				FindLevel/Q/R=(xRangeBegin, xRangeEnd) wv, level
				if(!V_flag)
					continue
				endif
			endif

			clampMode = str2num(TUD_GetUserData(graph, trace, "clampMode"))

			if(!IsFinite(clampMode))
				// TTL data has NaN for the clamp mode, map that to something which
				// can be used as an index into maxYRangeClampMode.
				clampMode = NUM_CLAMP_MODES
			endif

			if(!IsFinite(refClampMode))
				refClampMode = clampMode
			else
				axisClampMode[i] = refClampMode == clampMode ? clampMode : -1
			endif

			WaveStats/M=2/Q/R=(xRangeBegin, xRangeEnd) wv
			YValues[i][%minimum] = min(V_min, YValues[i][%minimum])
			YValues[i][%maximum] = max(V_max, YValues[i][%maximum])

			range = abs(YValues[i][%maximum] - YValues[i][%minimum])
			if(range > maxYRange)
				maxYRange = range
			endif

			if(rangePerClampMode && range > maxYRangeClampMode[clampMode])
				maxYRangeClampMode[clampMode] = range
			endif
		endfor
	endfor

	if(maxYRange == 0) // too few traces
		return NaN
	endif

	// and now set vertical axis ranges to the maximum
	for(i = 0; i < numAxes; i += 1)
		axis = StringFromList(i, axList)

		axisOrient = GetAxisOrientation(graph, axis)
		if(axisOrient != AXIS_ORIENTATION_LEFT && axisOrient != AXIS_ORIENTATION_RIGHT)
			continue
		endif

		if(!IsFinite(YValues[i][%minimum]) || !IsFinite(YValues[i][%minimum]))
			continue
		endif

		beginY = YValues[i][%minimum]

		if(rangePerClampMode && axisClampMode[i] >= 0)
			endY = beginY + maxYRangeClampMode[axisClampMode[i]]
		else
			endY = beginY + maxYRange
		endif

		DebugPrint("Setting new axis ranges for:", str=axis)
		DebugPrint("beginY:", var=beginY)
		DebugPrint("endY:", var=endY)

		SetAxis/W=$graph $axis, beginY, endY
	endfor
End

/// @brief Extract the sweep number from a `$something_*` string
threadsafe Function ExtractSweepNumber(str)
	string str

	variable numElements, sweepNo

	str = RemoveEnding(str, WAVE_BACKUP_SUFFIX)
	numElements = ItemsInList(str, "_")
	ASSERT_TS(numElements > 1, "Invalid string with sweep number")
	sweepNo = str2num(StringFromList(numElements - 1, str, "_"))
	ASSERT_TS(IsValidSweepNumber(sweepNo), "Invalid sweep numer extracted")

	return sweepNo
End

/// @brief Return the list of unlocked `DA_Ephys` panels
Function/S GetListOfUnlockedDevices()

	return WinList("DA_Ephys*", ";", "WIN:64")
End

/// @brief Return the list of locked devices
Function/S GetListOfLockedDevices()

	SVAR list = $GetDevicePanelTitleList()
	return list
End

/// @brief Return the list of locked ITC1600 devices
Function/S GetListOfLockedITC1600Devices()
	return ListMatch(GetListOfLockedDevices(), "ITC1600*")
End

/// @brief Return the type, #CHANNEL_TYPE_DAC, #CHANNEL_TYPE_TTL or #CHANNEL_TYPE_UNKNOWN, of the stimset
Function GetStimSetType(setName)
	string setName

	string type

	type = StringFromList(ItemsInList(setName, "_") - 2, setName, "_")

	if(!cmpstr(type, "DA"))
		return CHANNEL_TYPE_DAC
	elseif(!cmpstr(type, "TTL"))
		return CHANNEL_TYPE_TTL
	else
		return CHANNEL_TYPE_UNKNOWN
	endif
End

/// @brief Return the stimset folder from the numeric channelType, #CHANNEL_TYPE_DAC or #CHANNEL_TYPE_TTL
///
/// @returns Data Folder reference to Stimset dataFolder
Function/DF GetSetFolder(channelType)
	variable channelType

	if(channelType == CHANNEL_TYPE_DAC)
		return GetWBSvdStimSetDAPath()
	elseif(channelType == CHANNEL_TYPE_TTL)
		return GetWBSvdStimSetTTLPath()
	else
		ASSERT(0, "unknown channelType")
	endif
End

/// @brief Return the stimset folder from the numeric channelType, #CHANNEL_TYPE_DAC or #CHANNEL_TYPE_TTL
///
/// @returns String with full path to Stimset dataFolder
Function/S GetSetFolderAsString(channelType)
	variable channelType

	if(channelType == CHANNEL_TYPE_DAC)
		return GetWBSvdStimSetDAPathAsString()
	elseif(channelType == CHANNEL_TYPE_TTL)
		return GetWBSvdStimSetTTLPathAsString()
	else
		ASSERT(0, "unknown channelType")
	endif
End

/// @brief Get the stimset parameter folder
///
/// @param channelType #CHANNEL_TYPE_DAC or #CHANNEL_TYPE_TTL
///
/// @returns dataFolder as DFREF
Function/DF GetSetParamFolder(channelType)
	variable channelType

	if(channelType == CHANNEL_TYPE_DAC)
		return GetWBSvdStimSetParamDAPath()
	elseif(channelType == CHANNEL_TYPE_TTL)
		return GetWBSvdStimSetParamTTLPath()
	else
		ASSERT(0, "unknown channelType")
	endif
End

/// @brief Get the stimset parameter folder
///
/// @param channelType #CHANNEL_TYPE_DAC or #CHANNEL_TYPE_TTL
///
/// @returns dataFolder as String
Function/S GetSetParamFolderAsString(channelType)
	variable channelType

	if(channelType == CHANNEL_TYPE_DAC)
		return GetWBSvdStimSetParamPathAS() + ":DA"
	elseif(channelType == CHANNEL_TYPE_TTL)
		return GetWBSvdStimSetParamPathAS() + ":TTL"
	else
		ASSERT(0, "unknown channelType")
	endif
End

/// @brief Return a search string, suitable for `WaveList`, for
/// the given channelType
Function/S GetSearchStringForChannelType(channelType)
	variable channelType

	if(channelType == CHANNEL_TYPE_DAC)
		return CHANNEL_DA_SEARCH_STRING
	elseif(channelType == CHANNEL_TYPE_TTL)
		return CHANNEL_TTL_SEARCH_STRING
	else
		ASSERT(0, "Unexpected channel type")
	endif
End

/// @brief Get the TTL bit mask from the labnotebook
/// @param numericalValues Numerical labnotebook values
/// @param sweep           Sweep number
/// @param channel         TTL hardware channel
Function GetTTLBits(numericalValues, sweep, channel)
	WAVE numericalValues
	variable sweep, channel

	variable index = GetIndexForHeadstageIndepData(numericalValues)

	WAVE/Z ttlRackZeroChannel = GetLastSetting(numericalValues, sweep, "TTL rack zero channel", DATA_ACQUISITION_MODE)
	WAVE/Z ttlRackOneChannel  = GetLastSetting(numericalValues, sweep, "TTL rack one channel", DATA_ACQUISITION_MODE)

	if(WaveExists(ttlRackZeroChannel) && ttlRackZeroChannel[index] == channel)
		WAVE ttlBits = GetLastSetting(numericalValues, sweep, "TTL rack zero bits", DATA_ACQUISITION_MODE)
	elseif(WaveExists(ttlRackOneChannel) && ttlRackOneChannel[index] == channel)
		WAVE ttlBits = GetLastSetting(numericalValues, sweep, "TTL rack one bits", DATA_ACQUISITION_MODE)
	else
		return NaN
	endif

	return ttlBits[index]
End

/// @brief Return a wave with the used TTL channels/bits which are indexed by DAEphys TTL channels
///
/// @param numericalValues Numerical labnotebook values
/// @param textualValues   Text labnotebook values
/// @param sweep           Sweep number
static Function/WAVE GetTTLChannelsOrBits(WAVE numericalValues, WAVE textualValues, variable sweep)
	variable index, first, last

	index = GetIndexForHeadstageIndepData(numericalValues)

	WAVE/T/Z ttlChannels = GetLastSetting(textualValues, sweep, "TTL channels", DATA_ACQUISITION_MODE)
	WAVE/Z ttlBitsRackZero = GetLastSetting(numericalValues, sweep, "TTL rack zero bits", DATA_ACQUISITION_MODE)
	WAVE/Z ttlBitsRackOne = GetLastSetting(numericalValues, sweep, "TTL rack one bits", DATA_ACQUISITION_MODE)

	if(WaveExists(ttlChannels))
		// NI hardware
		return ListToNumericWave(ttlChannels[index], ";", type = IGOR_TYPE_32BIT_FLOAT)
	elseif(WaveExists(ttlBitsRackZero) || WaveExists(ttlBitsRackOne))
		// ITC hardware
		Make/FREE/Y=(IGOR_TYPE_32BIT_FLOAT)/N=(NUM_DA_TTL_CHANNELS) entries = NaN

		if(WaveExists(ttlBitsRackZero))
			HW_ITC_GetRackRange(RACK_ZERO, first, last)
			entries[first, last] = (ttlBitsRackZero[index] & 2^p) == 2^p ? p : NaN
		endif

		if(WaveExists(ttlBitsRackOne))
			HW_ITC_GetRackRange(RACK_ONE, first, last)
			entries[first, last] = (ttlBitsRackOne[index] & 2^p) == 2^p ? p : NaN
		endif

		return entries
	endif

	// no TTL entries
	return $""
End

/// @brief Return a wave with the used TTL channels which are indexed by DAEphys TTL channels
///
/// The returned wave is *not* hardware independent.
/// For ITC hardware this will only ever return at most one active channel.
///
/// @param numericalValues Numerical labnotebook values
/// @param textualValues   Text labnotebook values
/// @param sweep           Sweep number
static Function/WAVE GetTTLChannels(WAVE numericalValues, WAVE textualValues, variable sweep)
	variable index

	index = GetIndexForHeadstageIndepData(numericalValues)

	WAVE/T/Z ttlChannels = GetLastSetting(textualValues, sweep, "TTL channels", DATA_ACQUISITION_MODE)
	WAVE/Z ttlChannelRackZero = GetLastSetting(numericalValues, sweep, "TTL rack zero channel", DATA_ACQUISITION_MODE)
	WAVE/Z ttlChannelRackOne = GetLastSetting(numericalValues, sweep, "TTL rack one channel", DATA_ACQUISITION_MODE)

	if(WaveExists(ttlChannels))
		// NI hardware
		return ListToNumericWave(ttlChannels[index], ";")
	elseif(WaveExists(ttlChannelRackZero) || WaveExists(ttlChannelRackOne))
		// ITC hardware
		Make/FREE/D/N=(NUM_DA_TTL_CHANNELS) entries = NaN
		if(WaveExists(ttlChannelRackZero))
			entries[ttlChannelRackZero[index]] = ttlChannelRackZero[index]
		endif

		if(WaveExists(ttlChannelRackOne))
			entries[ttlChannelRackOne[index]] = ttlChannelRackOne[index]
		endif

		return entries
	endif

	// no TTL entries
	return $""
End

/// @brief Return a fixed size wave with the the active channels for the given channel type
///
/// The function takes into account unassociated DA/AD channels as well. It returns fixed size waves with the active
/// entries having the same value as their index. This allows users to either remove unused entries and use the wave as
/// active entries list or use the whole wave where not being NaN is active.
///
/// With the following DAEphys setup (only the first four channels are shown)
///
/// \rst
///
/// +----+----+----+-----+
/// | Nr | DA | AD | TTL |
/// +====+====+====+=====+
/// | 0  |    | •  |     |
/// +----+----+----+-----+
/// | 1  | •  |    |     |
/// +----+----+----+-----+
/// | 2  |    |    |  •  |
/// +----+----+----+-----+
/// | 3  |    |    |  •  |
/// +----+----+----+-----+
///
/// this function returns the following:
///
/// - ``DA``: ``{NaN,  1, NaN, NaN, ...}``
/// - ``AD``: ``{0, NaN, NaN, NaN, ...}``
/// - ``TTL``:
///
///   - NI hardware (regardless of TTLmode): ``{NaN, NaN, 2, 3, ...}``
///   - ITC hardware (ITC18 specifically) with TTLmode:
///
///     - ``TTL_DAEPHYS_CHANNEL``: ``{NaN, NaN, 2, 3, ...}``
///     - ``TTL_HARDWARE_CHANNEL``: ``{NaN, 1, NaN, NaN, ...}``
///
/// \endrst
///
/// @see HW_ITC_GetITCXOPChannelForRack
///
/// @param numericalValues Numerical labnotebook values
/// @param textualValues   Text labnotebook values
/// @param sweepNo         Sweep number
/// @param channelType     One of @ref XopChannelConstants
/// @param TTLmode         [optional, defaults to #TTL_DAEPHYS_CHANNEL] One of @ref ActiveChannelsTTLMode.
///                        Does only apply to TTL channels.
Function/WAVE GetActiveChannels(WAVE numericalValues, WAVE textualValues, variable sweepNo, variable channelType, [variable TTLmode])
	variable i, numEntries, index
	string key

	if(ParamIsDefault(TTLmode))
		TTLmode = TTL_DAEPHYS_CHANNEL
	endif

	switch(channelType)
		case XOP_CHANNEL_TYPE_DAC:
			key = "DAC"
			break
		case XOP_CHANNEL_TYPE_ADC:
			key = "ADC"
			break
		case XOP_CHANNEL_TYPE_TTL:
			switch(TTLmode)
				case TTL_HARDWARE_CHANNEL:
					return GetTTLChannels(numericalValues, textualValues, sweepNo)
				case TTL_DAEPHYS_CHANNEL:
					return GetTTLChannelsOrBits(numericalValues, textualValues, sweepNo)
				default:
					ASSERT(0, "Invalid TTLmode")
			endswitch
		default:
			ASSERT(0, "Unexpected channelType")
	endswitch

	numEntries = GetNumberFromType(xopVar = channelType)

	Make/FREE/N=(numEntries) channelStatus = NaN

	for(i = 0; i < numEntries; i += 1)
		WAVE/Z setting
		[setting, index] = GetLastSettingChannel(numericalValues, $"", sweepNo, key, i, channelType, DATA_ACQUISITION_MODE)

		if(!WaveExists(setting))
			continue
		endif

		channelStatus[i] = i
	endfor

	return channelStatus
End

/// @brief Return the index for headstage independent data
///
/// Before dfe2d862 (Make the function AB_SplitTTLWaveIntoComponents available for all, 2015-10-07)
/// we stored headstage independent data in either all entries or only the first one.
/// Since that commit we store the data in `INDEP_HEADSTAGE`.
Function GetIndexForHeadstageIndepData(values)
	WAVE values

	return DimSize(values, LAYERS) == NUM_HEADSTAGES ? 0 : INDEP_HEADSTAGE
End

/// @brief Return a list of TTL stimsets which are indexed by DAEphys TTL channels
///
/// The indexing here is **hardware independent**.
/// For ITC hardware the assertion "log(ttlBit)/log(2) == DAEphys TTL channel" holds.
///
/// @param numericalValues Numerical labnotebook values
/// @param textualValues   Text labnotebook values
/// @param sweep           Sweep number
Function/WAVE GetTTLStimSets(numericalValues, textualValues, sweep)
	WAVE numericalValues, textualValues
	variable sweep

	variable index

	index = GetIndexForHeadstageIndepData(numericalValues)

	WAVE/T/Z ttlStimsets = GetLastSetting(textualValues, sweep, "TTL stim sets", DATA_ACQUISITION_MODE)
	WAVE/T/Z ttlStimsetsRackZero = GetLastSetting(textualValues, sweep, "TTL rack zero stim sets", DATA_ACQUISITION_MODE)
	WAVE/T/Z ttlStimsetsRackOne = GetLastSetting(textualValues, sweep, "TTL rack one stim sets", DATA_ACQUISITION_MODE)

	if(WaveExists(ttlStimsets))
		// NI hardware
		return ListToTextWave(ttlStimsets[index], ";")
	elseif(WaveExists(ttlStimsetsRackZero) || WaveExists(ttlStimsetsRackOne))
		// ITC hardware
		Make/FREE/T/N=(NUM_DA_TTL_CHANNELS) entries
		if(WaveExists(ttlStimsetsRackZero))
			entries += StringFromList(p, ttlStimsetsRackZero[index])
		endif

		if(WaveExists(ttlStimsetsRackOne))
			entries += StringFromList(p, ttlStimsetsRackOne[index])
		endif

		return entries
	endif

	// no TTL entries
	return $""
End

/// @brief Return a sorted list of all DA/TTL stim set waves
///
/// @param channelType              #CHANNEL_TYPE_DAC or #CHANNEL_TYPE_TTL
/// @param searchString             search string in wildcard syntax
/// @param WBstimSetList            [optional] returns the list of stim sets built with the wavebuilder
/// @param thirdPartyStimSetList    [optional] returns the list of third party stim sets not built with the wavebuilder
Function/S ReturnListOfAllStimSets(channelType, searchString, [WBstimSetList, thirdPartyStimSetList])
	variable channelType
	string searchString
	string &WBstimSetList
	string &thirdPartyStimSetList

	string list, listInternal, listThirdParty

	// fetch stim sets created with the WaveBuilder
	DFREF dfr = GetSetParamFolder(channelType)

	list = GetListOfObjects(dfr, "WP_" + searchString, exprType = MATCH_WILDCARD)
	listInternal = RemovePrefixFromListItem("WP_", list)

	// fetch third party stim sets
	DFREF dfr = GetSetFolder(channelType)

	list = GetListOfObjects(dfr, searchString, exprType = MATCH_WILDCARD)
	listThirdParty = GetListDifference(list,listInternal)

	if(!ParamIsDefault(WBstimSetList))
		WBstimSetList = SortList(listInternal,";",16)
	endif

	if(!ParamIsDefault(thirdPartyStimSetList))
		thirdPartyStimSetList = SortList(listThirdParty,";",16)
	endif

	list = SortList(listInternal + listThirdParty, ";", 16)

	if(channelType == CHANNEL_TYPE_DAC)
		list = AddListItem(STIMSET_TP_WHILE_DAQ, list, ";", 0)
	endif

	return list
End

/// @brief Return the name short String of the Parameter Wave used in the WaveBuilder
///
/// @param type One of @ref ParameterWaveTypes
///
/// @return name as string
Function/S GetWaveBuilderParameterTypeName(type)
	variable type

	string shortname

	switch(type)
		case STIMSET_PARAM_WP:
			shortname = "WP"
			break
		case STIMSET_PARAM_WPT:
			shortname = "WPT"
			break
		case STIMSET_PARAM_SEGWVTYPE:
			shortname = "SegWvType"
			break
		default:
			break
	endswitch

	return shortname
End

/// @brief Returns the mode of all setVars in the DA_Ephys panel of a controlType
Function/Wave GetAllDAEphysSetVarNum(panelTitle, channelType, controlType)
	string panelTitle
	variable channelType, controlType

	variable CtrlNum = GetNumberFromType(var=channelType)
	string ctrl
	make/FREE/n=(CtrlNum) Wv
	variable i
	for(i = 0; i < CtrlNum; i+=1)
		ctrl = GetPanelControl(i, channelType, controlType)
		wv[i] = GetSetVariable(panelTitle, ctrl)
	endfor
	return wv
End

/// @brief Returns the mode of all setVars in the DA_Ephys panel of a controlType
Function/Wave GetAllDAEphysSetVarTxT(panelTitle, channelType, controlType)
	string panelTitle
	variable channelType, controlType

	variable CtrlNum = GetNumberFromType(var=channelType)
	string ctrl
	make/FREE/n=(CtrlNum)/T Wv
	variable i
	for(i = 0; i < CtrlNum; i+=1)
		ctrl = GetPanelControl(i, channelType, controlType)
		wv[i] = GetSetVariableString(panelTitle, ctrl)
	endfor
	return wv
End

/// @brief Returns the index of all popupmenus in the DA_Ephys panel of a controlType
Function/Wave GetAllDAEphysPopMenuIndex(panelTitle, channelType, controlType)
	string panelTitle
	variable channelType, controlType

	variable CtrlNum = GetNumberFromType(var=channelType)
	string ctrl
	make/FREE/n=(CtrlNum) Wv
	variable i
	for(i = 0; i < CtrlNum; i+=1)
		ctrl = GetPanelControl(i, channelType, controlType)
		wv[i] = GetPopupMenuIndex(panelTitle, ctrl)
	endfor
	return wv
End

/// @brief Returns the string contents of all popupmenus in the DA_Ephys panel of a controlType
Function/Wave GetAllDAEphysPopMenuString(panelTitle, channelType, controlType)
	string panelTitle
	variable channelType, controlType

	variable CtrlNum = GetNumberFromType(var=channelType)
	string ctrl
	make/FREE/n=(CtrlNum)/T Wv
	variable i
	for(i = 0; i < CtrlNum; i+=1)
		ctrl = GetPanelControl(i, channelType, controlType)
		wv[i] = GetPopupMenuString(panelTitle, ctrl)
	endfor
	return wv
End

/// @brief Extract the analysis function name from the wave note of the stim set
/// @return Analysis function for the given event type, empty string if none is set
Function/S ExtractAnalysisFuncFromStimSet(stimSet, eventType)
	WAVE stimSet
	variable eventType

	string eventName

	eventName = StringFromList(eventType, EVENT_NAME_LIST)
	ASSERT(!IsEmpty(eventName), "Unknown event type")

	return WB_GetWaveNoteEntry(note(stimset), STIMSET_ENTRY, key = eventName)
End

/// @brief Return the analysis function parameters as comma (`,`) separated list
///
/// @sa GetWaveBuilderWaveTextParam() for the exact format.
Function/S ExtractAnalysisFunctionParams(stimSet)
	WAVE stimSet

	return WB_GetWaveNoteEntry(note(stimset), STIMSET_ENTRY, key = ANALYSIS_FUNCTION_PARAMS_STIMSET)
End

/// @brief Split TTL data into a single wave for each bit
///
/// This function is only for data from ITC hardware.
///
/// @param data       1D channel data extracted by #ExtractOneDimDataFromSweep
/// @param ttlBits    bit mask of the active TTL channels form e.g. #GetTTLBits
/// @param targetDFR  datafolder where to put the waves, can be a free datafolder
/// @param wavePrefix prefix of the created wave names
/// @param rescale    One of @ref TTLRescalingOptions. Rescales the data to be in the range [0, 1]
///                   when on, does no rescaling when off.
///
/// The created waves will be named `TTL_3_3` so the final suffix is the running TTL Bit.
Function SplitTTLWaveIntoComponents(data, ttlBits, targetDFR, wavePrefix, rescale)
	WAVE data
	variable ttlBits
	DFREF targetDFR
	string wavePrefix
	variable rescale

	variable i, bit

	if(!IsFinite(ttlBits))
		return NaN
	endif

	for(i = 0; i < NUM_ITC_TTL_BITS_PER_RACK; i += 1)

		bit = 2^i
		if(!(ttlBits & bit))
			continue
		endif

		Duplicate data, targetDFR:$(wavePrefix + num2str(i))/Wave=dest
		if(rescale == TTL_RESCALE_ON)
			MultiThread dest[] = (dest[p] & bit) / bit
		elseif(rescale == TTL_RESCALE_OFF)
			MultiThread dest[] = dest[p] & bit
		else
			ASSERT(0, "Invalid rescale parameter")
		endif
	endfor
End

/// @brief Close a possibly open export-into-NWB file
Function CloseNWBFile()
	NVAR fileID = $GetNWBFileIDExport()

	if(IsFinite(fileID))
		HDF5CloseFile/Z fileID
		DEBUGPRINT("Trying to close the NWB file using HDF5CloseFile returned: ", var=V_flag)
		if(!V_flag) // success
			fileID = NaN
			SVAR filePath = $GetNWBFilePathExport()
			filepath = ""
		endif
	endif
End

/// @brief Check wether the given background task is running and that the
///        device is active in multi device mode.
Function IsDeviceActiveWithBGTask(panelTitle, task)
	string panelTitle, task

	if(!IsBackgroundTaskRunning(task))
		return 0
	endif

	strswitch(task)
		case TASKNAME_TPMD:
			WAVE deviceIDList = GetActiveDevicesTPMD()
			break
		case TASKNAME_TIMERMD:
			WAVE/Z/SDFR=GetActiveDAQDevicesTimerFolder() deviceIDList = ActiveDevTimeParam
			break
		case TASKNAME_FIFOMONMD:
			WAVE deviceIDList = GetDQMActiveDeviceList()
			break
		case TASKNAME_TP:
		case TASKNAME_TIMER:
		case TASKNAME_FIFOMON:
			// single device tasks, nothing more to do
			return 1
			break
		default:
			DEBUGPRINT("Querying unknown task: " + task)
			break
	endswitch

	if(!WaveExists(deviceIDList))
		DEBUGPRINT("Inconsistent state encountered in IsDeviceActiveWithBGTask")
		return 1
	endif

	NVAR deviceID = $GetDAQDeviceID(panelTitle)

	// running in multi device mode
	FindValue/V=(deviceID)/RMD=[][0] deviceIDList
	return V_Value != -1
End

/// @brief Calculate a cryptographic hash for the file contents of path
///
/// @param path   absolute path to a file
/// @param method [optional, defaults to SHA-2 with 256 bytes]
///               Type of cryptographic hash function
Function/S CalcHashForFile(path, [method])
	string path
	variable method

	string contents, loadedFilePath

	if(ParamIsDefault(method))
		method = 1
	endif

	ASSERT(FileExists(path), "Expected a file")

	[contents, loadedFilePath] = LoadTextFile(path)

	return Hash(contents, method)
End

/// @brief Check if the file paths referenced in `list` are pointing
///        to identical files
Function CheckIfPathsRefIdenticalFiles(list)
	string list

	variable i, numEntries
	string path, refHash, newHash

	if(ItemsInList(list, "|") <= 1)
		return 1
	endif

	numEntries = ItemsInList(list, "|")
	for(i = 0; i < numEntries; i += 1)
		path = StringFromList(i, list, "|")

		if(i == 0)
			refHash = CalcHashForFile(path)
			continue
		endif

		newHash = CalcHashForFile(path)

		if(cmpstr(newHash, refHash))
			return 0
		endif
	endfor

	return 1
End

/// @brief Remove all free axis from the given graph
Function RemoveFreeAxisFromGraph(graph)
	string graph

	string list, name, info
	variable i, numEntries

	list = AxisList(graph)
	numEntries = ItemsInList(list)

	for(i = 0; i < numEntries; i += 1)
		name = StringFromList(i, list)
		info = AxisInfo(graph, name)

		if(!NumberByKey("ISTFREE", info))
			continue
		endif

		KillFreeAxis/W=$graph $name
	endfor
End

/// @brief Remove all images from a graph
Function RemoveImagesFromGraph(string graph)

	variable i, numEntries
	string images, instance

	images = ImageNameList(graph, ";")

	numEntries = ItemsInList(images)
	for(i = 0; i < numEntries; i += 1)
		instance = StringFromList(i, images)
		RemoveImage/W=$graph $instance
	endfor
End

/// @brief Remove all draw layers from the graph
Function RemoveDrawLayers(string graph)
	variable i, numLayers

	Make/FREE/T layers = {"ProgBack", "UserBack", "ProgAxes", "UserAxes", "ProgFront", "UserFront", "Overlay"}
	ASSERT(WinType(graph) == 1, "Only works for graphs")

	numLayers = DimSize(layers, ROWS)
	for(i = 0; i < numLayers; i += 1)
		SetDrawLayer/W=$graph/K $layers[i]
	endfor
End

/// @brief Remove traces from a graph and optionally try to kill their waves
///
/// @param graph                            graph
/// @param kill [optional, default: false]  try to kill the wave after it has been removed
/// @param trace [optional, default: all]   remove the given trace only
/// @param wv [optional, default: ignored]  remove all traces which stem from the given wave
/// @param dfr [optional, default: ignored] remove all traces which stem from one of the waves in dfr
///
/// Only one of trace/wv/dfr may be supplied.
Function RemoveTracesFromGraph(graph, [kill, trace, wv, dfr])
	string graph
	variable kill
	string trace
	WAVE/Z wv
	DFREF dfr

	variable i, numEntries, tryKillingTheWave, numOptArgs, remove_all_traces, debugOnError
	string traceList, refTrace

	if(ParamIsDefault(kill))
		kill = 0
	endif

	numOptArgs = ParamIsDefault(trace) + ParamIsDefault(wv) + ParamIsDefault(dfr)
	ASSERT(numOptArgs == 3 || numOptArgs == 2, "Can only accept one of the trace/wv/dfr parameters")

	if(!ParamIsDefault(wv) && !WaveExists(wv) || !ParamIsDefault(dfr) && !DataFolderExistsDFR(dfr))
		return 0
	endif

	if(!ParamIsDefault(dfr))
		WAVE candidates = ConvertListOfWaves(GetListOfObjects(dfr, ".*", fullpath=1))
	endif

	remove_all_traces = ParamIsDefault(trace) && ParamIsDefault(wv) && ParamIsDefault(dfr)

	// remove without calling TraceNameList or TraceNameToWaveRef
	if(!kill && remove_all_traces)
#if IgorVersion() >= 9.0
		RemoveFromGraph/ALL/W=$graph
		return NaN
#else
		debugOnError = DisableDebugOnError()
		do
			try
				ClearRTError()
				RemoveFromGraph/W=$graph $("#0"); AbortOnRTE
			catch
				ClearRTError()
				ResetDebugOnError(debugOnError)
				return NaN
			endtry
		while(1)
#endif
	endif

	traceList  = TraceNameList(graph, ";", 1 )
	numEntries = ItemsInList(traceList)

	// iterating backwards is required, see http://www.igorexchange.com/node/1677#comment-2315
	for(i = numEntries - 1; i >= 0; i -= 1)
		refTrace = StringFromList(i, traceList)

		Wave/Z refWave = TraceNameToWaveRef(graph, refTrace)

		if(remove_all_traces)
			RemoveFromGraph/W=$graph $refTrace
			tryKillingTheWave = 1
		elseif(!ParamIsDefault(trace))
			if(!cmpstr(refTrace, trace))
				RemoveFromGraph/W=$graph $refTrace
				tryKillingTheWave = 1
			endif
		elseif(!ParamIsDefault(wv))
			if(WaveRefsEqual(refWave, wv))
				RemoveFromGraph/W=$graph $refTrace
				tryKillingTheWave = 1
			endif
		elseif(!ParamIsDefault(dfr))
			if(GetRowIndex(candidates, refWave=refWave) >= 0)
				RemoveFromGraph/W=$graph $refTrace
				tryKillingTheWave = 1
			endif
		endif

		if(kill && tryKillingTheWave)
			KillOrMoveToTrash(wv=refWave)
		endif

		tryKillingTheWave = 0
	endfor

	return NaN
End

/// @brief Create backup waves for all waves in the datafolder
Function CreateBackupWavesForAll(DFREF dfr)

	variable i, numWaves

	numWaves = CountObjectsDFR(dfr, COUNTOBJECTS_WAVES)
	for(i = 0; i < numWaves; i += 1)
		WAVE/SDFR=dfr wv = $GetIndexedObjNameDFR(dfr, COUNTOBJECTS_WAVES, i)
		CreateBackupWave(wv)
	endfor
End

/// @brief Create a backup of the wave wv if it does not already
/// exist or if `forceCreation` is true.
///
/// The backup wave will be located in the same data folder and
/// its name will be the original name with #WAVE_BACKUP_SUFFIX
/// appended.
Function/Wave CreateBackupWave(wv, [forceCreation])
	Wave wv
	variable forceCreation

	string backupname
	dfref dfr

	ASSERT(IsGlobalWave(wv), "Wave Can Not Be A Null Wave Or A Free Wave")
	backupname = NameOfWave(wv) + WAVE_BACKUP_SUFFIX
	dfr        = GetWavesDataFolderDFR(wv)

	if(ParamIsDefault(forceCreation))
		forceCreation = 0
	else
		forceCreation = !!forceCreation
	endif

	Wave/Z/SDFR=dfr backup = $backupname

	if(WaveExists(backup) && !forceCreation)
		return backup
	endif

	Duplicate/O wv, dfr:$backupname/Wave=backup

	return backup
End

/// @brief Return a wave reference to the possibly not existing backup wave
Function/WAVE GetBackupWave(wv)
	WAVE wv

	string backupname

	ASSERT(IsGlobalWave(wv), "Wave Can Not Be A Null Wave Or A Free Wave")

	backupname = NameOfWave(wv) + WAVE_BACKUP_SUFFIX
	DFREF dfr  = GetWavesDataFolderDFR(wv)

	WAVE/Z/SDFR=dfr backup = $backupname

	return backup
End

/// @brief Replace all waves from the datafolder with their backup
Function ReplaceWaveWithBackupForAll(DFREF dfr)

	variable numWaves, i

	numWaves = CountObjectsDFR(dfr, COUNTOBJECTS_WAVES)
	for(i = 0; i < numWaves; i += 1)
		WAVE/SDFR=dfr wv = $GetIndexedObjNameDFR(dfr, COUNTOBJECTS_WAVES, i)
		ReplaceWaveWithBackup(wv, nonExistingBackupIsFatal=0, keepBackup=1)
	endfor
End

/// @brief Replace the wave wv with its backup. If possible the backup wave will be killed afterwards.
///
/// @param wv                       wave to replace by its backup
/// @param nonExistingBackupIsFatal [optional, defaults to true] behaviour for the case that there is no backup.
///                                 Passing a non-zero value will abort if the backup wave does not exist, with
///                                 zero it will just do nothing.
/// @param keepBackup               [optional, defaults to false] don't delete the backup after restoring from it
/// @returns wave reference to the restored data, in case of no backup an invalid wave reference
Function/Wave ReplaceWaveWithBackup(wv, [nonExistingBackupIsFatal, keepBackup])
	Wave wv
	variable nonExistingBackupIsFatal, keepBackup

	if(ParamIsDefault(nonExistingBackupIsFatal))
		nonExistingBackupIsFatal = 1
	else
		nonExistingBackupIsFatal = !!nonExistingBackupIsFatal
	endif

	if(ParamIsDefault(keepBackup))
		keepBackup = 0
	else
		keepBackup = !!keepBackup
	endif

	WAVE/Z backup = GetBackupWave(wv)

	if(!WaveExists(backup))
		if(nonExistingBackupIsFatal)
			DoAbortNow("Backup wave does not exist")
		endif

		return $""
	endif

	Duplicate/O backup, wv

	if(!keepBackup)
		KillOrMoveToTrash(wv=backup)
	endif

	return wv
End

/// @brief Returns 1 if the user cancelled, zero if SaveExperiment was called
///
/// It is currently not possible to check if SaveExperiment was successfull
/// (E-Mail from Howard Rodstein WaveMetrics, 30 Jan 2015)
///
/// @param path                    Igor symbolic path where the experiment should be stored
/// @param filename 			   filename of the experiment *including* suffix, usually #PACKED_FILE_EXPERIMENT_SUFFIX
/// @param overrideInteractiveMode [optional, defaults to GetInteractiveMode()] Overrides the current setting of
///                                the interactive mode
Function SaveExperimentWrapper(path, filename, [overrideInteractiveMode])
	string path, filename
	variable overrideInteractiveMode

	variable refNum, pathNeedsKilling

	if(ParamIsDefault(overrideInteractiveMode))
		NVAR interactiveMode = $GetInteractiveMode()
		overrideInteractiveMode = interactiveMode
	else
		overrideInteractiveMode = !!overrideInteractiveMode
	endif

	if(overrideInteractiveMode)
		Open/D/M="Save experiment"/F="All Files:.*;"/P=$path refNum as filename

		if(isEmpty(S_fileName))
			return 1
		endif
	else
		if(isEmpty(path))
			PathInfo Desktop
			if(!V_flag)
				NewPath/Q Desktop, SpecialDirPath("Desktop", 0, 0, 0)
			endif
			path = "Desktop"
			pathNeedsKilling = 1
		endif
		Open/Z/P=$path refNum as filename

		if(pathNeedsKilling)
			KillPath/Z $path
		endif

		if(V_flag != 0)
			return 1
		endif

		Close refNum
	endif

	SaveExperiment as S_fileName
	return 0
End

/// @brief Detects duplicate values in a 1d wave.
///
/// @return one if duplicates could be found, zero otherwise
Function SearchForDuplicates(wv)
	WAVE wv

	ASSERT(WaveExists(wv), "Missing wave")

	Make/FREE/U/I/N=0 idx
	FindDuplicates/Z/INDX=idx wv

	return DimSize(idx, ROWS) > 0
End

/// @brief Check that the device can act as a follower
Function DeviceCanFollow(panelTitle)
	string panelTitle

	string deviceType, deviceNumber
	if(!ParseDeviceString(panelTitle, deviceType, deviceNumber))
		return 0
	endif

	return !cmpstr(deviceType, "ITC1600")
End

/// @brief Check that the device is of type ITC1600
Function IsITC1600(panelTitle)
	string panelTitle

	string deviceType, deviceNumber
	variable ret

	ret = ParseDeviceString(panelTitle, deviceType, deviceNumber)
	ASSERT(ret, "Could not parse panelTitle")

	return !cmpstr(deviceType, "ITC1600")
End

/// @brief Check that the device is a follower
Function DeviceIsFollower(panelTitle)
	string panelTitle

	if(!DeviceCanFollow(panelTitle))
		return 0
	endif

	SVAR listOfFollowerDevices = $GetFollowerList(ITC1600_FIRST_DEVICE)

	return WhichListItem(panelTitle, listOfFollowerDevices) != -1
End

/// @brief Check that the device can act as a leader
Function DeviceCanLead(panelTitle)
	string panelTitle

	return !cmpstr(panelTitle, ITC1600_FIRST_DEVICE)
End

/// @brief Check that the device is a leader and has followers
Function DeviceHasFollower(panelTitle)
	string panelTitle

	if(!DeviceCanLead(panelTitle))
		return 0
	endif

	SVAR listOfFollowerDevices = $GetFollowerList(panelTitle)

	return ItemsInList(listOfFollowerDevices) > 0
End

/// @brief Convenience wrapper for GetFollowerList()
///
/// For iterating over a list of all followers and the leader. Returns just
/// panelTitle if the device can not lead.
Function/S GetListofLeaderAndPossFollower(panelTitle)
	string panelTitle

	if(!DeviceCanLead(panelTitle))
		return panelTitle
	endif

	SVAR followerList = $GetFollowerList(panelTitle)
	return AddListItem(panelTitle, followerList, ";", 0)
End

/// @brief Return a path to the program folder with trailing dir separator
///
/// Hardcoded as Igor does not allow to query that information.
///
/// Distinguishes between i386 and x64 Igor versions
Function/S GetProgramFilesFolder()

#if defined(IGOR64)
	return "C:\\Program Files\\"
#else
	return "C:\\Program Files (x86)\\"
#endif
End

/// @brief Return the default name of a electrode
Function/S GetDefaultElectrodeName(headstage)
	variable headstage

	ASSERT(headstage >=0 && headstage < NUM_HEADSTAGES, "Invalid headstage")

	return num2str(headstage)
End

/// @brief Create a labnotebook key for unassociated channels
///
/// We support two types of unassociated keys. Old style, prior to 403c8ec2
/// (Merge pull request #370 from AllenInstitute/feature/sweepformula_enable,
/// 2019-11-13) but after its introduction in ad8dc8ec (Allow AD/DA channels
/// not associated with a headstage again, 2015-10-22) are written as "$Name UNASSOC_$ChannelNumber".
///
/// New style have the format "$Name u_(AD|DA)$ChannelNumber", these include
/// the channel type to make them more self explaining.
Function/S CreateLBNUnassocKey(setting, channelNumber, channelType)
	string setting
	variable channelNumber, channelType

	ASSERT(!IsEmpty(setting), "Expected non empty string")
	ASSERT(IsFinite(channelNumber), "Expected finite channel number")

	string key

	if(IsNaN(channelType))
		sprintf key, "%s UNASSOC_%d", setting, channelNumber
	else
		ASSERT(channelType == XOP_CHANNEL_TYPE_DAC || channelType == XOP_CHANNEL_TYPE_ADC, "Invalid channel type")
		ASSERT(IsInteger(channelNumber) && channelNumber >= 0 && channelNumber < GetNumberFromType(xopVar = channelType), "channelNumber is out of range")
		sprintf key, "%s u_%s%d", setting, StringFromList(channelType, XOP_CHANNEL_NAMES), channelNumber
	endif

	return key
End

/// @brief Start the ZeroMQ sockets and the message handler
///
/// Debug note: Tracking the connection state can be done via
/// `netstat | grep $port`. The binded port only shows up *after* a
/// successfull connection with zeromq_client_connect() is established.
Function StartZeroMQSockets([variable forceRestart])

	variable i, port, err

#if exists("zeromq_stop")

	if(ParamIsDefault(forceRestart))
		forceRestart = 0
	else
		forceRestart = !!forceRestart
	endif

	if(!forceRestart)
		// do nothing if we are already running
		zeromq_handler_start(); err = GetRTError(1)
		if(ConvertXOPErrorCode(err) == ZeroMQ_HANDLER_ALREADY_RUNNING)
			DEBUGPRINT("Already running, nothing to do.")
			return NaN
		endif
	endif

	zeromq_stop()

#if defined(DEBUGGING_ENABLED)
	zeromq_set(ZeroMQ_SET_FLAGS_DEBUG | ZeroMQ_SET_FLAGS_DEFAULT | ZeroMQ_SET_FLAGS_LOGGING | ZeroMQ_SET_FLAGS_NOBUSYWAITRECV)
#else
	zeromq_set(ZeroMQ_SET_FLAGS_DEFAULT | ZeroMQ_SET_FLAGS_LOGGING | ZeroMQ_SET_FLAGS_NOBUSYWAITRECV)
#endif

	for(i = 0; i < ZEROMQ_NUM_BIND_TRIALS; i += 1)
		port = ZEROMQ_BIND_REP_PORT + i
		zeromq_server_bind("tcp://127.0.0.1:" + num2str(port)); err = GetRTError(1)

		if(err != 0)
			DEBUGPRINT("The port is in use:", var=port)
			continue
		endif

		zeromq_handler_start(); err = GetRTError(1)
		if(err != 0)
			zeromq_stop() // restart from scratch
			continue
		endif

		DEBUGPRINT("Successfully listening on port:", var=port)
		return NaN
	endfor

	ASSERT(0, "Could not start ZeroMQ Message Handler!")

#else

	DEBUGPRINT("ZeroMQ XOP is not present")

#endif
End

/// @brief Split an DAQDataWave into one 1D-wave per channel/ttlBit
///
/// @param numericalValues numerical labnotebook
/// @param sweep           sweep number
/// @param sweepWave       DAQDataWave
/// @param configWave      DAQConfigWave
/// @param targetDFR       [optional, defaults to the sweep wave DFR] datafolder where to put the waves, can be a free datafolder
/// @param rescale         One of @ref TTLRescalingOptions
Function SplitSweepIntoComponents(numericalValues, sweep, sweepWave, configWave, rescale, [targetDFR])
	WAVE numericalValues, sweepWave, configWave
	variable sweep, rescale
	DFREF targetDFR

	variable numRows, i, channelNumber, ttlBits
	string channelType, str

	if(ParamIsDefault(targetDFR))
		DFREF targetDFR = GetWavesDataFolderDFR(sweepWave)
	endif

	ASSERT(IsGlobalDataFolder(targetDFR), "targetDFR must exist and a global/permanent datafolder")
	ASSERT(IsFinite(sweep), "Sweep number must be finite")
	ASSERT(IsValidSweepAndConfig(sweepWave, configWave, configVersion = 0), "Sweep and config waves are not compatible")

	numRows = DimSize(configWave, ROWS)
	for(i = 0; i < numRows; i += 1)
		channelType = StringFromList(configWave[i][0], XOP_CHANNEL_NAMES)
		ASSERT(!isEmpty(channelType), "empty channel type")
		channelNumber = configWave[i][1]
		ASSERT(IsFinite(channelNumber), "non-finite channel number")
		str = channelType + "_" + num2istr(channelNumber)

		WAVE data = ExtractOneDimDataFromSweep(configWave, sweepWave, i)

		if(!cmpstr(channelType, "TTL"))
			ttlBits = GetTTLBits(numericalValues, sweep, channelNumber)

			if(IsFinite(ttlBits))
				SplitTTLWaveIntoComponents(data, ttlBits, targetDFR, str + "_", rescale)
			endif
		endif

		MoveWave data, targetDFR:$str
	endfor

	string/G targetDFR:note = note(sweepWave)

	CreateBackupWavesForAll(targetDFR)
End

/// @brief Add user data "panelVersion" to the panel
Function AddVersionToPanel(win, version)
	string win
	variable version

	SetWindow $win, userData(panelVersion) = num2str(version)
End

/// @brief Return 1 if the panel is up to date, zero otherwise
Function HasPanelLatestVersion(win, expectedVersion)
	string win
	variable expectedVersion

	variable version

#ifdef EVIL_KITTEN_EATING_MODE
	return 1
#endif

	version = GetPanelVersion(GetMainWindow(win))

	return version == expectedVersion
End

/// @brief Get the user data "panelVersion"
///
/// @param win panel window as string
/// @returns numeric panel version greater 0 and -1 if no version is present
///          or -2 if the windows does not exist
Function GetPanelVersion(win)
	string win

	variable version

	if(!WindowExists(win))
		return -2
	endif

	version = str2numSafe(GetUserData(win, "", "panelVersion"))
	version = abs(version)

	if(IsNaN(version))
		return -1
	endif

	return version
End

Function UpdateSweepPlot(win)
	string win

	if(BSP_IsDataBrowser(win))
		DB_UpdateSweepPlot(win)
	else
		SB_UpdateSweepPlot(win)
	endif
End

/// @brief update of panel elements and related displayed graphs in BSP
Function UpdateSettingsPanel(win)
	string win

	string bsPanel

	bsPanel = BSP_GetPanel(win)

	TimeAlignUpdateControls(bsPanel)
	BSP_ScaleAxes(bsPanel)
End

Function/WAVE GetPlainSweepList(win)
	string win

	if(BSP_IsDataBrowser(win))
		return DB_GetPlainSweepList(win)
	else
		return SB_GetPlainSweepList(win)
	endif
End

/// @brief Stringified short version of the clamp mode
Function/S ConvertAmplifierModeShortStr(mode)
	variable mode

	switch(mode)
		case V_CLAMP_MODE:
			return "VC"
			break
		case I_CLAMP_MODE:
			return "IC"
			break
		case I_EQUAL_ZERO_MODE:
			return "IZ"
			break
		default:
			return "Unknown mode (" + num2str(mode) + ")"
			break
	endswitch
End

/// @brief Stringified version of the clamp mode
Function/S ConvertAmplifierModeToString(mode)
	variable mode

	switch(mode)
		case V_CLAMP_MODE:
			return "V_CLAMP_MODE"
			break
		case I_CLAMP_MODE:
			return "I_CLAMP_MODE"
			break
		case I_EQUAL_ZERO_MODE:
			return "I_EQUAL_ZERO_MODE"
			break
		default:
			return "Unknown mode (" + num2str(mode) + ")"
			break
	endswitch
End

/// @brief Update the repurposed sweep time global variable
///
/// Currently only useful for handling mid sweep analysis functions.
Function UpdateLeftOverSweepTime(panelTitle, fifoPos)
	string panelTitle
	variable fifoPos

	string msg

	ASSERT(IsFinite(fifoPos), "Unexpected non-finite fifoPos")

	WAVE DAQDataWave         = GetDAQDataWave(panelTitle, DATA_ACQUISITION_MODE)
	NVAR repurposedTime      = $GetRepurposedSweepTime(panelTitle)
	NVAR stopCollectionPoint = $GetStopCollectionPoint(panelTitle)

	repurposedTime += max(0, IndexToScale(DAQDataWave, stopCollectionPoint - fifoPos, ROWS)) / 1e3

	sprintf msg, "Repurposed time in seconds due to premature sweep stopping: %g\r", repurposedTime
	DEBUGPRINT(msg)
End

/// @brief Calculate deltaI/deltaV from a testpulse like stimset in "Current Clamp" mode
/// @todo unify with TP_Delta code
/// @todo add support for evaluating "inserted TP" only
/// \rst
/// See :ref:`CalculateTPLikePropsFromSweep_doc` for the full documentation.
/// \endrst
Function CalculateTPLikePropsFromSweep(numericalValues, textualValues, sweep, deltaI, deltaV, resistance)
	WAVE numericalValues, textualValues, sweep, deltaI, deltaV, resistance

	variable i
	variable DAcol, ADcol, level, low, high, baseline, elevated, firstEdge, secondEdge, sweepNo
	variable totalOnsetDelay, first, last, onsetDelayPoint
	string msg

	sweepNo     = ExtractSweepNumber(NameofWave(sweep))
	WAVE config = GetConfigWave(sweep)

	totalOnsetDelay = GetTotalOnsetDelay(numericalValues, sweepNo)

	WAVE ADCs = GetLastSetting(numericalValues, sweepNo, "ADC", DATA_ACQUISITION_MODE)
	WAVE DACs = GetLastSetting(numericalValues, sweepNo, "DAC", DATA_ACQUISITION_MODE)

	WAVE/T ADunit = GetLastSetting(textualValues, sweepNo, "AD Unit", DATA_ACQUISITION_MODE)
	WAVE/T DAunit = GetLastSetting(textualValues, sweepNo, "DA Unit", DATA_ACQUISITION_MODE)

	WAVE statusHS = GetLastSetting(numericalValues, sweepNo, "Headstage Active", DATA_ACQUISITION_MODE)

	for(i = 0; i < NUM_HEADSTAGES; i += 1)

		if(!statusHS[i])
			continue
		endif

		DAcol = AFH_GetDAQDataColumn(config, DACs[i], XOP_CHANNEL_TYPE_DAC)
		ADcol = AFH_GetDAQDataColumn(config, ADCs[i], XOP_CHANNEL_TYPE_ADC)

		WAVE DA = ExtractOneDimDataFromSweep(config, sweep, DACol)
		WAVE AD = ExtractOneDimDataFromSweep(config, sweep, ADcol)

		onsetDelayPoint = (totalOnsetDelay - DimOffset(DA, ROWS)) / DimDelta(DA, ROWS)

		first = totalOnsetDelay
		last  = IndexToScale(DA, DimSize(DA, ROWS) - 1, ROWS)

		low  = WaveMin(DA, first, last)
		high = WaveMax(DA, first, last)

		level = low + 0.1 * (high - low)

		Make/FREE/D levels
		FindLevels/Q/P/DEST=levels/R=(first, last)/N=2 DA, level
		ASSERT(V_LevelsFound >= 2, "Could not find enough levels")

		firstEdge   = trunc(levels[0])
		secondEdge  = trunc(levels[1])

		high = firstEdge - 1
		low  = high - (firstEdge - onsetDelayPoint) * 0.1

		baseline = mean(AD, IndexToScale(AD, low, ROWS), IndexToScale(AD, high, ROWS))

		sprintf msg, "(%d) AD: low = %g (%g ms), high = %g (%g ms), baseline %g", i, low, IndexToScale(AD, low, ROWS), high, IndexToScale(AD, high, ROWS), baseline
		DEBUGPRINT(msg)

		high = secondEdge - 1
		low  = high - (secondEdge - firstEdge) * 0.1

		elevated = mean(AD, IndexToScale(AD, low, ROWS), IndexToScale(AD, high, ROWS))

		sprintf msg, "(%d) AD: low = %g (%g ms), high = %g (%g ms), elevated %g", i, low, IndexToScale(AD, low, ROWS),  high, IndexToScale(AD, high, ROWS), elevated
		DEBUGPRINT(msg)

		// convert from mv to V
		ASSERT(!cmpstr(ADunit[i], "mV"), "Unexpected AD Unit")

		deltaV[i] = (elevated - baseline) * 1e-3

		high = firstEdge - 1
		low  = high - (firstEdge - onsetDelayPoint) * 0.1

		baseline = mean(DA, IndexToScale(DA, low, ROWS), IndexToScale(DA, high, ROWS))

		sprintf msg, "(%d) DA: low = %g (%g ms), high = %g (%g ms), baseline %g", i, low, IndexToScale(DA, low, ROWS), high, IndexToScale(DA, high, ROWS), elevated
		DEBUGPRINT(msg)

		high = secondEdge - 1
		low  = high - (secondEdge - firstEdge) * 0.1

		elevated = mean(DA, IndexToScale(DA, low, ROWS), IndexToScale(DA, high, ROWS))

		sprintf msg, "(%d) DA: low = %g (%g ms), high = %g (%g ms), elevated %g", i, low, IndexToScale(DA, low, ROWS), high, IndexToScale(DA, high, ROWS), elevated
		DEBUGPRINT(msg)

		// convert from pA to A
		ASSERT(!cmpstr(DAunit[i], "pA"), "Unexpected DA Unit")
		deltaI[i] = (elevated - baseline) * 1e-12

		resistance[i] = deltaV[i] / deltaI[i]

		sprintf msg, "(%d): R = %.0W1PΩ, ΔU = %.0W1PV, ΔI = %.0W1PA", i, resistance[i], deltaV[i], deltaI[i]
		DEBUGPRINT(msg)
	endfor
End

/// @brief Move the source wave to the location of the given destination wave.
///        The destination wave must be a permanent wave.
///
///        Workaround for `MoveWave` having no `/O` flag.
///
/// @param dest permanent wave
/// @param src  wave (free or permanent)
/// @param recursive [optional, defaults to false] Overwrite referenced waves
///                                                in dest with the ones from src
///                                                (wave reference waves only with matching sizes)
Function MoveWaveWithOverwrite(dest, src, [recursive])
	WAVE dest, src
	variable recursive

	string path
	variable numEntries

	recursive = ParamIsDefault(recursive) ? 0 : !!recursive

	ASSERT(!WaveRefsEqual(dest, src), "dest and src must be distinct waves")
	ASSERT(!IsFreeWave(dest), "dest must be a global/permanent wave")

	if(IsWaveRefWave(dest) && IsWaveRefWave(src) && recursive)
		numEntries = numpnts(dest)
		ASSERT(numEntries == numpnts(src), "Unmatched sizes")
		Make/N=(numEntries)/FREE entries

		WAVE/WAVE destWaveRef = dest
		WAVE/WAVE srcWaveRef = src

		entries[] = MoveWaveWithOverWrite(destWaveRef[p], srcWaveRef[p], recursive = 1)
	endif

	path = GetWavesDataFolder(dest, 2)

	KillOrMoveToTrash(wv=dest)
	MoveWave src, $path
End

/// @brief Check if the given wave is a valid ITCConfigWave
///
/// The optional version parameter allows to check if the wave is at least comaptible with this version.
/// The function assumes that higher versions are compatible with lower versions which is for most callers true.
/// For a special case see AFH_GetChannelUnits.
///
/// @param config wave reference to a ITCConfigWave
///
/// @param version [optional, default=DAQ_CONFIG_WAVE_VERSION], check against a specific version
///                current versions known are 0 (equals NaN), 1, 2
threadsafe Function IsValidConfigWave(config, [version])
	WAVE/Z config
	variable version

	variable waveVersion

	if(!WaveExists(config))
		return 0
	endif

	if(ParamIsDefault(version))
		version = DAQ_CONFIG_WAVE_VERSION
	endif

	waveVersion = GetWaveVersion(config)

	// we know version NaN, 1 and 2, see GetDAQConfigWave()
	if(version == 2 && waveVersion >= 2)
		return DimSize(config, ROWS) > 0 && DimSize(config, COLS) >= 6
	elseif(version == 1 && waveVersion >= 1)
		return DimSize(config, ROWS) > 0 && DimSize(config, COLS) >= 5
	elseif(version == 0 && (isNaN(waveVersion) || waveVersion >= 1))
		return DimSize(config, ROWS) > 0 && DimSize(config, COLS) >= 4
	endif

	return 0
End

/// @brief Check if the given wave is a valid DAQDataWave
threadsafe Function IsValidSweepWave(sweep)
	WAVE/Z sweep

	if(IsWaveRefWave(sweep))
		if(WaveExists(sweep) && DimSize(sweep, ROWS) > 0)
			WAVE/Z/WAVE sweepWREF = sweep
			WAVE/Z channel = sweepWREF[0]
			return WaveExists(channel) && DimSize(channel, ROWS) > 0
		endif
	else
		return WaveExists(sweep) &&        \
			   DimSize(sweep, COLS) > 0 && \
			   DimSize(sweep, ROWS) > 0
	endif
	return 0
End

/// @brief Check if the two waves are valid and compatible
///
/// @param sweep         sweep wave
/// @param config        config wave
/// @param configVersion [optional, defaults to #DAQ_CONFIG_WAVE_VERSION] minimum required version of the config wave
threadsafe Function IsValidSweepAndConfig(sweep, config, [configVersion])
	WAVE/Z sweep, config
	variable configVersion

	if(ParamIsDefault(configVersion))
		configVersion = DAQ_CONFIG_WAVE_VERSION
	endif

	if(IsWaveRefWave(sweep))
		return IsValidConfigWave(config, version = configVersion) &&  \
				 IsValidSweepWave(sweep) &&                           \
				 DimSize(sweep, ROWS) == DimSize(config, ROWS)
	else
		return IsValidConfigWave(config, version = configVersion) &&  \
				 IsValidSweepWave(sweep) &&                           \
				 DimSize(sweep, COLS) == DimSize(config, ROWS)
	endif
End

/// @brief Return the next random number using the device specific RNG seed
Function GetNextRandomNumberForDevice(panelTitle)
	string panelTitle

	NVAR rngSeed = $GetRNGSeed(panelTitle)
	ASSERT(IsFinite(rngSeed), "Invalid rngSeed")
	SetRandomSeed/BETR=1 rngSeed
	rngSeed += 1

	// scale to the available mantissa bits in a single precision variable
	return trunc(GetReproducibleRandom() * 2^23)
End

/// @brief Maps the labnotebook entry source type, one of @ref DataAcqModes, to
///        a valid wave index.
Function EntrySourceTypeMapper(entrySourceType)
	variable entrySourceType

	return IsFinite(entrySourceType) ? ++entrySourceType : 0
End

/// @brief Rerverse the effect of EntrySourceTypeMapper()
Function ReverseEntrySourceTypeMapper(variable mapped)
	return	(mapped == 0 ? NaN : --mapped)
End

/// @brief constructs a fifo name for NI device ADC operations from the deviceID
Function/S GetNIFIFOName(deviceID)
	variable deviceID

	return HARDWARE_NI_ADC_FIFO + num2str(deviceID)
End

/// @brief Return the total onset delay of the given sweep
Function GetTotalOnsetDelay(numericalValues, sweepNo)
	WAVE numericalValues
	variable sweepNo

	return GetLastSettingIndep(numericalValues, sweepNo, "Delay onset auto", DATA_ACQUISITION_MODE) + \
			GetLastSettingIndep(numericalValues, sweepNo, "Delay onset user", DATA_ACQUISITION_MODE)
End

/// @brief Check if the given multiplier is a valid sampling interval multiplier
Function IsValidSamplingMultiplier(multiplier)
	variable multiplier

	return IsFinite(multiplier) && WhichListItem(num2str(multiplier), DAP_GetSamplingMultiplier()) != -1
End

///@brief Places paired checkboxes in opposite state
///
/// @param win     window name
/// @param checkBoxIn	ctrl checkbox ex. cba.ctrlName
/// @param checkBoxPartner	checkbox that will be placed in opposite state
/// @param checkBoxInState	state of the ctrl checkbox
Function ToggleCheckBoxes(win, checkBoxIn, checkBoxPartner, checkBoxInState)
	string win
	string checkBoxIn
	string checkBoxPartner
	variable checkBoxInState

	SetCheckBoxState(win, checkBoxIn, checkBoxInState)
	DAG_Update(win, checkBoxIn, val = checkBoxInState)
	SetCheckBoxState(win, checkBoxPartner, !checkBoxInState)
	DAG_Update(win, checkBoxPartner, val = !checkBoxInState)
End

///@brief Placed paired checkboxes in same state
///
/// @param win     window name
/// @param checkBoxIn	ctrl checkbox ex. cba.ctrlName
/// @param checkBoxPartner	checkbox that will be placed in the same state
/// @param checkBoxInState	state of the ctrl checkbox
Function EqualizeCheckBoxes(win, checkBoxIn, checkBoxPartner, checkBoxInState)
	string win
	string checkBoxIn
	string checkBoxPartner
	variable checkBoxInState

	SetCheckBoxState(win, checkBoxIn, checkBoxInState)
	DAG_Update(win, checkBoxIn, val = checkBoxInState)

	SetCheckBoxState(win, checkBoxPartner, checkBoxInState)
	DAG_Update(win, checkBoxPartner, val = checkBoxInState)
End

/// @brief Return the MIES version with canonical EOLs
Function/S GetMIESVersionAsString()

	SVAR miesVersion = $GetMiesVersion()
	return NormalizeToEOL(miesVersion, "\n")
End

// @brief Common setup routine for all MIES background tasks for DAQ, TP and pressure control
Function SetupBackgroundTasks()
	CtrlNamedBackground $TASKNAME_TIMERMD, dialogsOK = 0, period = 6, proc=DQM_Timer
	CtrlNamedBackground $TASKNAME_FIFOMONMD, dialogsOK = 0, period=1, proc=DQM_FIFOMonitor
	CtrlNamedBackground $TASKNAME_FIFOMON, dialogsOK = 0, period = 5, proc=DQS_FIFOMonitor
	CtrlNamedBackground $TASKNAME_TIMER, dialogsOK = 0, period = 5, proc=DQS_Timer
	CtrlNamedBackground $TASKNAME_TPMD, dialogsOK = 0, period=5, proc=TPM_BkrdTPFuncMD
	CtrlNamedBackground $TASKNAME_TP, dialogsOK = 0, period = 5, proc=TPS_TestPulseFunc
	CtrlNamedBackground P_ITC_FIFOMonitor, dialogsOK = 0, period = 10, proc=P_ITC_FIFOMonitorProc
End

/// @brief Zero the wave using differentiation and integration
///
/// Overwrites the input wave
/// Preserves the WaveNote and adds the entry NOTE_KEY_ZEROED
///
/// 2D waves are zeroed along each row
///
/// @return 0 if nothing was done, 1 if zeroed
threadsafe Function ZeroWave(wv)
	WAVE wv

	if(GetNumberFromWaveNote(wv, NOTE_KEY_ZEROED) == 1)
		return 0
	endif

	ZeroWaveImpl(wv)

	SetNumberInWaveNote(wv, NOTE_KEY_ZEROED, 1)

	return 1
End

/// @brief Zeroes a wave in place
threadsafe Function ZeroWaveImpl(WAVE wv)

	variable numRows, offset

	numRows = DimSize(wv, ROWS)

	if(numRows == 0)
		return NaN
	endif

	ASSERT_TS(IsFloatingPointWave(wv), "Can only work with floating point waves")

	offset = wv[0]
	Multithread wv = wv - offset
End

/// @name Decimation methods
/// @anchor DecimationMethods
/// @{
Constant DECIMATION_NONE   = 0x0
Constant DECIMATION_MINMAX = 0x1
/// @}

/// @brief Return the size of the decimated wave
///
/// Query that to create the output wave before calling DecimateWithMethod().
///
/// @param numRows 			number of rows in the input wave
/// @param decimationFactor decimation factor, must be an integer and larger than 1
/// @param method      	    one of @ref DecimationMethods
Function GetDecimatedWaveSize(numRows, decimationFactor, method)
	variable numRows, decimationFactor, method

	variable decimatedSize

	ASSERT(IsInteger(decimationFactor) && decimationFactor > 1, "decimationFactor must be an integer and larger as 1.")

	switch(method)
		case DECIMATION_NONE:
			return numRows
		case DECIMATION_MINMAX:
			decimatedSize = ceil(numRows / decimationFactor)
			// make it even
			decimatedSize = IsEven(decimatedSize) ? decimatedSize : ++decimatedSize
			return decimatedSize
		default:
			ASSERT(0, "Invalid method")
			break
	endswitch
End

/// @brief Decimate the the given input wave
///
/// This allows to decimate a given input row range into output rows using the
/// given method. The columns of input/output can be different. The input row
/// coordinates can be used to do a chunked conversion, e.g. when receiving
/// data from hardware. Incomplete chunks will be redone when necessary.
///
/// Algorithm visualized:
///
/// \rst
/// .. code-block:: text
///
///    Input (16 entries): [ | | | | | | | | | | | | | | | ]
///    Decimation factor: 4
///    Method: MinMax
///    Output (4 entries): [ min(input[0, 7]) | max(input[0, 7]) | min(input[8, 15]) | max(input[8, 15]) ]
///
/// \endrst
///
/// @param input             wave to decimate
/// @param output            target wave which will be around `decimationFactor` smaller than input
/// @param decimationFactor  decimation factor, must be an integer and larger than 1
/// @param method            one of @ref DecimationMethods
/// @param firstRowInp       [optional, defaults to 0] first row *input* coordinates
/// @param lastRowInp        [optional, defaults to last element] last row in *input* coordinates
/// @param firstColInp       [optional, defaults to 0] first col in *input* coordinates
/// @param lastColInp        [optional, defaults to last element] last col in *input* coordinates
/// @param firstColOut       [optional, defaults to firstColInp] first col in *output* coordinates
/// @param lastColOut        [optional, defaults to lastColInp] last col in *output* coordinates
/// @param factor            [optional, defaults to none] factor which is applied to
///                          all input columns and written into the output columns
Function DecimateWithMethod(input, output, decimationFactor, method, [firstRowInp, lastRowInp, firstColInp, lastColInp, firstColOut, lastColOut, factor])
	WAVE input
	WAVE output
	variable decimationFactor, method
	variable firstRowInp, lastRowInp, firstColInp, lastColInp, firstColOut, lastColOut
	WAVE/Z factor

	variable numRowsInp, numColsInp, numRowsOut, numColsOut, targetFirst, targetLast,  numOutputPairs, usedColumns, usedRows
	variable numRowsDecimated, first, last
	string msg, key

	// BEGIN parameter checking

	numRowsInp = DimSize(input, ROWS)
	numColsInp = DimSize(input, COLS)

	numRowsOut = DimSize(output, ROWS)
	numColsOut = DimSize(output, COLS)

	if(ParamIsDefault(firstRowInp))
		firstRowInp = 0
	else
		ASSERT(firstRowInp >= 0 && firstRowInp < numRowsInp, "Invalid firstRowInp value")
	endif

	if(ParamIsDefault(lastRowInp))
		lastRowInp = numRowsInp - 1
	else
		ASSERT(lastRowInp >= 0 && lastRowInp < numRowsInp, "Invalid lastRowInp value")
	endif

	[firstRowInp, lastRowInp] = MinMax(firstRowInp, lastRowInp)

	usedRows = lastRowInp - firstRowInp + 1

	if(ParamIsDefault(firstColInp))
		firstColInp = 0
	else
		ASSERT(firstColInp >= 0 && (firstColInp < numColsInp || (firstColInp == 0 && numColsInp <= 1)), "Invalid firstColInp value")
	endif

	if(ParamIsDefault(lastColInp))
		lastColInp = max(numColsInp - 1, 0)
	else
		ASSERT(lastColInp >= 0 && (lastColInp < numColsInp || (lastColInp == 0 && numColsInp <= 1)), "Invalid lastColInp value")
	endif

	[firstColInp, lastColInp] = MinMax(firstColInp, lastColInp)

	usedColumns = lastColInp - firstColInp + 1

	if(ParamIsDefault(firstColOut))
		firstColOut = firstColInp
	else
		ASSERT(firstColOut >= 0 && (firstColOut < numColsOut || (firstColOut == 0 && numColsOut <= 1)), "Invalid firstColOut value")
	endif

	if(ParamIsDefault(lastColOut))
		lastColOut = lastColInp
	else
		ASSERT(lastColOut >= 0 && (lastColOut < numColsOut || (lastColOut == 0 && numColsOut <= 1)), "Invalid lastColOut value")
	endif

	[firstColOut, lastColOut] = MinMax(firstColOut, lastColOut)

	ASSERT(usedColumns == (lastColOut - firstColOut + 1), "Non-matching column ranges")

	if(!ParamIsDefault(factor))
		ASSERT(WaveExists(factor) && usedColumns == DimSize(factor, ROWS), "Invalid size of factor")
	endif

	// END parameter checking

	numRowsDecimated = GetDecimatedWaveSize(numRowsInp, decimationFactor, method)
	ASSERT(IsEven(numRowsDecimated), "numRowsDecimated must be even")
	numOutputPairs = numRowsDecimated / 2

	ASSERT(DimSize(output, ROWS) == numRowsDecimated, "Output wave has the wrong size.")

	// This wave is only used to run the multithread assignment. We don't care about the values.

	key = CA_TemporaryWaveKey({numOutputPairs, usedColumns})
	WAVE/Z/B junkWave = CA_TryFetchingEntryFromCache(key, options = CA_OPTS_NO_DUPLICATE)

	if(!WaveExists(junkWave))
		Make/N=(numOutputPairs, usedColumns)/FREE/B junkWave
		CA_StoreEntryIntoCache(key, junkWave, options = CA_OPTS_NO_DUPLICATE)
	endif

	targetFirst = floor(firstRowInp / (decimationFactor * 2))
	targetLast  = min(ceil(lastRowInp / (decimationFactor * 2)), numOutputPairs - 1)

	if(targetFirst > targetLast)
		return NaN
	endif

	sprintf msg, "method %d, decFactor %d, numOutputPairs %d\r", method, decimationFactor, numOutputPairs
	DEBUGPRINT(msg)
	sprintf msg, "input[%08d][%08d], output[%08d][%08d]; rows [%08d, %08d] -> pairs [%08d, %08d]; cols [%d, %d] [%d, %d]\r", numRowsInp, numColsInp, DimSize(output, ROWS), DimSize(output, COLS), firstRowInp, lastRowInp, targetFirst, targetLast, firstColInp, lastColInp, firstColOut, lastColOut
	DEBUGPRINT(msg)

	switch(method)
		case DECIMATION_MINMAX:
			Multithread junkWave[targetFirst, targetLast][] = DecimateMinMax(input, output, p, firstRowInp, lastRowInp, firstColInp + q, firstColOut + q, decimationFactor)
			break
		default:
			ASSERT(0, "Unsupported method")
			break
	endswitch

	if(WaveExists(factor))
		// same formulas as in DecimateMinMax
		first = targetFirst * 2
		last  = targetLast * 2 + 1

		Multithread output[first, last][firstColOut, lastColOut] *= factor[q - firstColOut]
	endif
End

/// @brief Threadsafe helper function for DecimateWithMethod
///
/// @param input            input wave
/// @param output           output wave
/// @param idx              output pair index
/// @param firstRowInp      first row in *input* coordinates
/// @param lastRowInp       last row in *input* coordinates
/// @param colInp           column in *input* coordinates
/// @param colOut           column in *output* coordinates
/// @param decimationFactor decimation factor
threadsafe static Function DecimateMinMax(input, output, idx, firstRowInp, lastRowInp, colInp, colOut, decimationFactor)
	WAVE input, output
	variable idx, colInp, colOut, decimationFactor, firstRowInp, lastRowInp

	variable first, last, targetFirst, targetLast

	first = idx * decimationFactor * 2
	last  = (idx + 1) * decimationFactor * 2 - 1

	if(first > lastRowInp)
		return NaN
	endif

	last  = min(last, lastRowInp)

	targetFirst = idx * 2
	targetLast = (idx * 2) + 1

	WaveStats/Q/M=1/RMD=[first, last][colInp] input
	ASSERT_TS(V_numINFS == 0, "INFs are not supported.")
	ASSERT_TS(V_numNaNS == 0, "NaNs are not supported.")
	ASSERT_TS(last - first + 1 == V_npnts && V_npnts > 0, "Range got clipped")

// comment in for debugging
// #ifdef DEBUGGING_ENABLED
//   if(DP_DebuggingEnabledForCaller())
// 		printf "[%d, %d] -> [%d, %d]; min %g; max %g;\r", first, last, targetFirst, targetLast, V_min, V_max
//   endif
// #endif // DEBUGGING_ENABLED

	output[targetFirst][colOut] = V_min
	output[targetLast][colOut]  = V_max
End

/// @brief Starts with a new experiment.
///
/// You have to manually save before, see SaveExperimentWrapper()
Function NewExperiment()

	Execute/P/Q "NEWEXPERIMENT "
End

/// @brief Remove the volatile part of the XOP error code
///
/// The result is constant and can therefore be compared with constants.
///
///	 From http://www.igorexchange.com/node/7286
threadsafe Function ConvertXOPErrorCode(xopError)
	variable xopError

	return xopError == 0 ? 0 : ((xopError & 0xFFFF) + 10000)
End

/// @brief Extended version of `FindValue`
///
/// Allows to search only the specified column for a value
/// and returns all matching row indizes in a wave. By defaults only looks into the first layer
/// for backward compatibility reasons.
///
/// Exactly one of `var`/`str`/`prop` has to be given except for
/// `prop == PROP_MATCHES_VAR_BIT_MASK` and `prop == PROP_NOT_MATCHES_VAR_BIT_MASK`
/// which requires a `var`/`str` parameter as well.
///
/// Exactly one of `col`/`colLabel` has to be given.
///
/// @param numericOrTextWave   wave to search in
/// @param col [optional]      column to search in only
/// @param colLabel [optional] column label to search in only
/// @param var [optional]      numeric value to search
/// @param str [optional]      string value to search
/// @param prop [optional]     property to search, see @ref FindIndizesProps
/// @param startRow [optional] starting row to restrict the search to
/// @param endRow [optional]   ending row to restrict the search to
/// @param startLayer [optional, defaults to zero] starting layer to restrict search to
/// @param endLayer [optional, defaults to zero] ending layer to restrict search to
///
/// @returns A wave with the row indizes of the found values. An invalid wave reference if the
/// value could not be found.
Function/Wave FindIndizes(numericOrTextWave, [col, colLabel, var, str, prop, startRow, endRow, startLayer, endLayer])
	WAVE numericOrTextWave
	variable col, var, prop
	string str, colLabel
	variable startRow, endRow
	variable startLayer, endLayer

	variable numCols, numRows, numLayers
	string key

	ASSERT(ParamIsDefault(col) + ParamIsDefault(colLabel) == 1, "Expected exactly one col/colLabel argument")
	ASSERT(ParamIsDefault(prop) + ParamIsDefault(var) + ParamIsDefault(str) == 2              \
		   || (!ParamIsDefault(prop)                                                          \
			  && (prop == PROP_MATCHES_VAR_BIT_MASK || prop == PROP_NOT_MATCHES_VAR_BIT_MASK) \
			  && (ParamIsDefault(var) + ParamIsDefault(str)) == 1),                           \
			  "Invalid combination of var/str/prop arguments")

	ASSERT(WaveExists(numericOrTextWave), "numericOrTextWave does not exist")

	if(DimSize(numericOrTextWave, ROWS) == 0)
		return $""
	endif

	numRows   = DimSize(numericOrTextWave, ROWS)
	numCols   = DimSize(numericOrTextWave, COLS)
	numLayers = DimSize(numericOrTextWave, LAYERS)
	ASSERT(DimSize(numericOrTextWave, CHUNKS) <= 1, "No support for chunks")

	if(!ParamIsDefault(colLabel))
		col = FindDimLabel(numericOrTextWave, COLS, colLabel)
		ASSERT(col >= 0, "invalid column label")
	endif

	ASSERT(col == 0 || (col > 0 && col < numCols), "Invalid column")

	if(IsTextWave(numericOrTextWave))
		WAVE/T wvText = numericOrTextWave
		WAVE/Z wv     = $""
	else
		WAVE/T/Z wvText = $""
		WAVE wv         = numericOrTextWave
	endif

	if(!ParamIsDefault(prop))
		ASSERT(prop == PROP_NON_EMPTY                    \
			   || prop == PROP_EMPTY                     \
			   || prop == PROP_MATCHES_VAR_BIT_MASK      \
			   || prop == PROP_NOT_MATCHES_VAR_BIT_MASK, \
			   "Invalid property")

		if(prop == PROP_MATCHES_VAR_BIT_MASK || prop == PROP_NOT_MATCHES_VAR_BIT_MASK)
			if(ParamIsDefault(var))
				var = str2numSafe(str)
			elseif(ParamIsDefault(str))
				str = num2str(var)
			endif
		endif
	elseif(!ParamIsDefault(var))
		str = num2str(var)
	elseif(!ParamIsDefault(str))
		var = str2numSafe(str)
	endif

	if(ParamIsDefault(startRow))
		startRow = 0
	else
		ASSERT(startRow >= 0 && startRow < numRows, "Invalid startRow")
	endif

	if(ParamIsDefault(endRow))
		endRow = inf
	else
		ASSERT(endRow >= 0 && endRow < numRows, "Invalid endRow")
	endif

	ASSERT(startRow <= endRow, "endRow must be larger than startRow")

	if(ParamIsDefault(startLayer))
		startLayer = 0
	else
		ASSERT(startLayer >= 0 && (numLayers == 0 || startLayer < numLayers), "Invalid startLayer")
	endif

	if(ParamIsDefault(endLayer))
		// only look in the first layer by default
		endLayer = 0
	else
		ASSERT(endLayer >= 0 && (numLayers == 0 || endLayer < numLayers), "Invalid endLayer")
	endif

	ASSERT(startLayer <= endLayer, "endLayer must be larger than startLayer")

	// Algorithm:
	// * The matches wave has the same size as one column of the input wave
	// * -1 means no match, every value larger or equal than zero is the row index of the match
	// * There is no distinction between different layers matching
	// * After the matches have been calculated we take the maximum of the transposed matches
	//   wave in each colum transpose back and replace -1 with NaN
	// * This gives a 1D wave with NaN in the rows with no match, and the row index of the match otherwise
	// * Delete all NaNs in the wave and return it

	key = CA_TemporaryWaveKey({numRows, numLayers})
	WAVE/Z matches = CA_TryFetchingEntryFromCache(key, options = CA_OPTS_NO_DUPLICATE)

	if(!WaveExists(matches))
		Make/N=(numRows, numLayers)/FREE/R matches
		CA_StoreEntryIntoCache(key, matches, options = CA_OPTS_NO_DUPLICATE)
	endif

	FastOp matches = -1

	if(WaveExists(wv))
		if(!ParamIsDefault(prop))
			if(prop == PROP_EMPTY)
				MultiThread matches[startRow, endRow][startLayer, endLayer] = (numtype(wv[p][col][q]) == 2 ? p : -1)
			elseif(prop == PROP_NON_EMPTY)
				MultiThread matches[startRow, endRow][startLayer, endLayer] = (numtype(wv[p][col][q]) != 2 ? p : -1)
			elseif(prop == PROP_MATCHES_VAR_BIT_MASK)
				MultiThread matches[startRow, endRow][startLayer, endLayer] = (wv[p][col][q] & var ? p : -1)
			elseif(prop == PROP_NOT_MATCHES_VAR_BIT_MASK)
				MultiThread matches[startRow, endRow][startLayer, endLayer] = (!(wv[p][col][q] & var) ? p : -1)
			endif
		else
			ASSERT(!IsNaN(var), "Use PROP_EMPTY to search for NaN")
			MultiThread matches[startRow, endRow][startLayer, endLayer] = ((wv[p][col][q] == var) ? p : -1)
		endif
	else
		if(!ParamIsDefault(prop))
			if(prop == PROP_EMPTY)
				MultiThread matches[startRow, endRow][startLayer, endLayer] = (!cmpstr(wvText[p][col][q], "") ? p : -1)
			elseif(prop == PROP_NON_EMPTY)
				MultiThread matches[startRow, endRow][startLayer, endLayer] = (cmpstr(wvText[p][col][q], "") ? p : -1)
			elseif(prop == PROP_MATCHES_VAR_BIT_MASK)
				MultiThread matches[startRow, endRow][startLayer, endLayer] = (str2num(wvText[p][col][q]) & var ? p : -1)
			elseif(prop == PROP_NOT_MATCHES_VAR_BIT_MASK)
				MultiThread matches[startRow, endRow][startLayer, endLayer] = (!(str2num(wvText[p][col][q]) & var) ? p : -1)
			endif
		else
			MultiThread matches[startRow, endRow][startLayer, endLayer] = (!cmpstr(wvText[p][col][q], str) ? p : -1)
		endif
	endif

	endRow = numRows - 1
	MatrixOp/Free result = replace(maxCols(subRange(matches, startRow, endRow, startLayer, endLayer)^t)^t, -1, NaN)

	WAVE/Z reduced = ZapNaNs(result)
	return reduced
End

/// @brief Searches the column colLabel in wv for an non-empty
/// entry with a row number smaller or equal to endRow
///
/// Return an empty string if nothing could be found.
///
/// @param wv         text wave to search in
/// @param colLabel   column label from wv
/// @param endRow     maximum row index to consider
Function/S GetLastNonEmptyEntry(wv, colLabel, endRow)
	Wave/T wv
	string colLabel
	variable endRow

	WAVE/Z indizes = FindIndizes(wv, colLabel=colLabel, prop=PROP_NON_EMPTY, endRow=endRow)

	if(!WaveExists(indizes))
		return ""
	endif

	return wv[indizes[DimSize(indizes, ROWS) - 1]][%$colLabel]
End

/// @brief Generate a default settings file in JSON format
///
/// \rst
/// .. code-block:: json
///
///     {
///       "diagnostics": {
///         "last upload": "2020-03-05T13:43:32Z"
///       },
///       "version": 1
///     }
///
/// \endrst
///
/// Explanation:
///
/// Window coordinates are stored as
///
/// \rst
/// .. code-block:: json
///
/// {"coordinates" : {"left" : 123, "top" : 456, "bottom" 789, "right" : 101112}}
///
/// \endrst
///
/// Entries:
///
/// - "version": Major version number to track breaking changes
/// - "diagnostics": Groups settings related to diagnostics and crash dump handling
/// - "diagnostics/last upload": ISO8601 timestamp when the last successfull
///                              upload of crash dumps was tried. This is also set
///                              when no crash dumps have been uploadad.
/// - "analysisbrowser": Groups settings related to the Analysisbrowser
/// - "analysisbrowser/directory": The directory initially opened for browsing existing NWB/PXP files
/// - "*[/*]/coordinates": window coordinates
///
/// @return JSONid
///
/// Caller is responsible for releasing the document.
Function GenerateSettingsDefaults()

	variable JSONid

	JSONid = JSON_New()

	JSON_AddVariable(JSONid, "version", 1)
	JSON_AddTreeObject(JSONid, "/diagnostics")
	JSON_AddString(JSONid, "/diagnostics/last upload", GetIso8601TimeStamp(secondsSinceIgorEpoch=0))

	UpgradeSettings(JSONid)

	return JSONid
End

Function UpgradeSettings(JSONid)
	variable JSONid

	if(!JSON_Exists(JSONid, "/analysisbrowser"))
		JSON_AddTreeObject(JSONid, "/analysisbrowser")
		JSON_AddString(JSONid, "/analysisbrowser/directory", "C:")
	endif
End

/// @brief Call UploadCrashDumps() if we haven't called it since at least a day.
Function UploadCrashDumpsDaily()

	variable lastWrite

	try
		ClearRTError()
		NVAR JSONid = $GetSettingsJSONid()

		lastWrite = ParseISO8601TimeStamp(JSON_GetString(jsonID, "/diagnostics/last upload"))

		if((lastWrite + 24 * 3600) > DateTimeInUTC())
			// nothing to do
			return NaN
		endif

		if(UploadCrashDumps())
			printf "Crash dumps have been successfully uploaded.\r"
		endif

		JSON_SetString(jsonID, "/diagnostics/last upload", GetIso8601TimeStamp())
		AbortOnRTE
	catch
		ClearRTError()
		BUG("Could not upload crash dumps!")
	endtry
End

/// @brief Return the graph user data as 2D text wave
///
/// Only returns infos for sweep traces without duplicates.
/// Duplicates are present with oodDAQ display mode.
/// @param[in] graph Name of graph
/// @param[in] addFilterKeys [optional, default = $""]  additional keys for filtering
/// @param[in] addFilterValues [optional, default = $""] additional values for filtering, must have same size as keys
Function/WAVE GetTraceInfos(string graph, [WAVE/T addFilterKeys, WAVE/T addFilterValues])

	if(TUD_GetTraceCount(graph) == 0)
		return $""
	endif

	ASSERT((ParamIsDefault(addFilterKeys) + ParamIsDefault(addFilterValues)) != 1, "Either both or no filter wave must be given.")

	Make/FREE/T keys = {"traceType", "occurence"}
	Make/FREE/T values = {"Sweep", "0"}

	if(!ParamIsDefault(addFilterKeys) && DimSize(addFilterKeys, ROWS) > 0)
		ASSERT(DimSize(addFilterKeys, ROWS) == DimSize(addFilterValues, ROWS), "key wave has different size as value wave")
		Concatenate/FREE/NP/T {addFilterKeys}, keys
		Concatenate/FREE/NP/T {addFilterValues}, values
	endif

	WAVE/Z matches = TUD_GetUserDataAsWave(graph, "fullPath", returnIndizes = 1, keys = keys, values = values)

	if(!WaveExists(matches))
		return $""
	endif

	WAVE/T graphUserData = GetGraphUserData(graph)

	Make/FREE/T/N=(DimSize(matches, ROWS), DimSize(graphUserData, COLS)) graphUserDataSelection
	CopyDimLabels graphUserData, graphUserDataSelection
	Multithread graphUserDataSelection[][] = graphUserData[matches[p]][q]

	SortColumns/A/DIML/KNDX={2, 3, 4, 5} sortWaves=graphUserDataSelection

	return graphUserDataSelection
End

/// @brief Remove the given sweep from the Databrowser/Sweepbrowser
///
/// Needs a manual call to PostPlotTransformations() afterwards.
///
/// @param win              graph
/// @param index            overlay sweeps listbox index
Function RemoveSweepFromGraph(string win, variable index)
	string device, graph, dataFolder, experiment
	string trace
	variable sweepNo, i, numTraces

	graph = GetMainWindow(win)

	if(!HasPanelLatestVersion(graph, DATA_SWEEP_BROWSER_PANEL_VERSION))
		DoAbortNow("Can not display data. The panel is too old to be usable. Please close it and open a new one.")
	endif

	if(!BSP_HasBoundDevice(graph))
		return NaN
	endif

	DEBUGPRINT("Removing sweep with index ", var = index)

	[sweepNo, experiment] = OVS_GetSweepAndExperiment(graph, index)

	WAVE/T/Z traces = TUD_GetUserDataAsWave(graph, "tracename", keys = {"traceType", "sweepNumber", "experiment"}, \
	                                        values = {"sweep", num2str(sweepNo), experiment})

	if(!WaveExists(traces))
		return NaN
	endif

	numTraces = DimSize(traces, ROWS)
	for(i = 0; i < numTraces; i += 1)
		trace = traces[i]

		RemoveFromGraph/W=$graph $trace
		TUD_RemoveUserData(graph, trace)
	endfor
End

/// @brief Add the given sweep to the Databrowser/Sweepbrowser
///
/// Needs a manual call to PostPlotTransformations() afterwards.
///
/// @param win   graph
/// @param index overlay sweeps listbox index
/// @param bdi [optional, default = n/a] BufferedDrawInfo structure, when given buffered draw is used.
Function AddSweepToGraph(string win, variable index, [STRUCT BufferedDrawInfo &bdi])

	if(!HasPanelLatestVersion(win, DATA_SWEEP_BROWSER_PANEL_VERSION))
		DoAbortNow("Can not display data. The panel is too old to be usable. Please close it and open a new one.")
	endif

	if(!BSP_HasBoundDevice(win))
		return NaN
	endif

	DEBUGPRINT("Adding sweep with index ", var = index)

	if(BSP_IsDataBrowser(win))
		if(ParamIsDefault(bdi))
			DB_AddSweepToGraph(win, index)
		else
			DB_AddSweepToGraph(win, index, bdi = bdi)
		endif
	else
		SB_AddSweepToGraph(win, index)
	endif
End

/// @brief Update the given sweep in the Databrowser/Sweepbrowser plot
///
/// Needs a manual call to PostPlotTransformations() afterwards.
///
/// @param win   graph
/// @param index overlay sweeps listbox index
Function UpdateSweepInGraph(string win, variable index)

	string graph

	graph = GetMainWindow(win)

	WAVE axesRanges = GetAxesRanges(graph)
	WAVE/T/Z cursorInfos = GetCursorInfos(graph)

	RemoveSweepFromGraph(win, index)
	AddSweepToGraph(win, index)

	RestoreCursors(graph, cursorInfos)
	SetAxesRanges(graph, axesRanges)
End

/// @brief Generic window hooks for storing the window
///        coordinates in the JSON settings file.
Function StoreWindowCoordinatesHook(s)
	STRUCT WMWinHookStruct &s

	string win

	switch(s.eventCode)
		case 2: // kill
			win = s.winName
			NVAR JSONid = $GetSettingsJSONid()
			PS_StoreWindowCoordinate(JSONid, win)
			break
	endswitch

	return 0
End

/// @brief Map from analysis function name to numeric constant
///
/// @return One of @ref SpecialAnalysisFunctionTypes
Function MapAnaFuncToConstant(anaFunc)
	string anaFunc

	strswitch(anaFunc)
		case "PSQ_Ramp":
			return PSQ_RAMP
		case "PSQ_DaScale":
			return PSQ_DA_SCALE
		case "PSQ_Rheobase":
			return PSQ_RHEOBASE
		case "PSQ_SquarePulse":
			return PSQ_SQUARE_PULSE
		case "MSQ_FastRheoEst":
			return MSQ_FAST_RHEO_EST
		case "MSQ_DAScale":
			return MSQ_DA_SCALE
		case "SC_SpikeControl":
			return SC_SPIKE_CONTROL
		default:
			return NaN
	endswitch
End

/// @brief Return labnotebook keys for patch seq analysis functions
///
/// @param type                                One of @ref SpecialAnalysisFunctionTypes
/// @param formatString                        One of  @ref PatchSeqLabnotebookFormatStrings or @ref MultiPatchSeqLabnotebookFormatStrings
/// @param chunk [optional]                    Some format strings expect a chunk number
/// @param query [optional, defaults to false] If the key is to be used for setting or querying the labnotebook
Function/S CreateAnaFuncLBNKey(type, formatString, [chunk, query])
	variable type, chunk, query
	string formatString

	string str, prefix

	switch(type)
		case MSQ_DA_SCALE:
			prefix = MSQ_DS_LBN_PREFIX
			break
		case MSQ_FAST_RHEO_EST:
			prefix = MSQ_FRE_LBN_PREFIX
			break
		case SC_SPIKE_CONTROL:
			prefix = MSQ_SC_LBN_PREFIX
			break
		case PSQ_DA_SCALE:
			prefix = PSQ_DS_LBN_PREFIX
			break
		case PSQ_RAMP:
			prefix = PSQ_RA_LBN_PREFIX
			break
		case PSQ_RHEOBASE:
			prefix = PSQ_RB_LBN_PREFIX
			break
		case PSQ_SQUARE_PULSE:
			prefix = PSQ_SP_LBN_PREFIX
			break
		default:
			return ""
			break
	endswitch

	if(ParamIsDefault(chunk))
		sprintf str, formatString, prefix
	else
		sprintf str, formatString, prefix, chunk
	endif

	if(ParamIsDefault(query))
		query = 0
	else
		query = !!query
	endif

	if(query)
		return LABNOTEBOOK_USER_PREFIX + str
	else
		return str
	endif
End

/// @brief Return JSON text with default entries for upload
///
/// Caller is responsible for releasing JSON text.
Function GenerateJSONTemplateForUpload()

	variable jsonID

	jsonID = JSON_New()

	JSON_AddString(jsonID, "/computer", GetEnvironmentVariable("COMPUTERNAME"))
	JSON_AddString(jsonID, "/user", IgorInfo(7))
	JSON_AddString(jsonID, "/timestamp", GetISO8601TimeStamp())
	AddPayloadEntries(jsonID, {"version.txt"}, {ROStr(GetMiesVersion())}, isBinary = 1)

	return jsonID
End

/// @brief Convert the Igor Pro crash dumps and the report file to JSON and upload them
///
/// Does nothing if none of these files exists.
///
/// The uploaded files are moved out of the way afterwards.
///
/// See `tools/http-upload/upload-json-payload-v1.php` for the JSON format description.
///
/// @return 1 if crash dumps had been uploaded, 0 otherwise
Function UploadCrashDumps()

	string diagSymbPath, basePath, diagPath
	variable jsonID, numFiles, numLogs, referenceTime

	referenceTime = DEBUG_TIMER_START()

	diagSymbPath = GetSymbolicPathForDiagnosticsDirectory()

	WAVE/T files = ListTotextWave(GetAllFilesRecursivelyFromPath(diagSymbPath, extension=".dmp"), "|")
	WAVE/T logs = ListTotextWave(GetAllFilesRecursivelyFromPath(diagSymbPath, extension=".txt"), "|")
	numFiles = DimSize(files, ROWS)
	numLogs = DimSize(logs, ROWS)

	if(!numFiles && !numLogs)
		return 0
	endif

	printf "Please wait while we upload %d crash dumps. This might take a while.\r", numFiles + numLogs
	ControlWindowToFront()

	jsonID = GenerateJSONTemplateForUpload()

	AddPayloadEntriesFromFiles(jsonID, files, isBinary = 1)
	AddPayloadEntriesFromFiles(jsonID, logs, isBinary = 1)

	PathInfo $diagSymbPath
	diagPath = S_path

	basePath = GetUniqueSymbolicPath()
	NewPath/Q/O/Z $basePath diagPath + "..:"

#ifdef DEBUGGING_ENABLED
	SaveTextFile(JSON_dump(jsonID, indent=4), diagPath + "..:" + UniqueFileOrFolder(basePath, "crash-dumps", suffix = ".json"))
#endif // DEBUGGING_ENABLED

	UploadJSONPayload(jsonID)
	JSON_Release(jsonID)

#ifndef DEBUGGING_ENABLED
	MoveFolder/P=$basePath "Diagnostics" as UniqueFileOrFolder(basePath, "Diagnostics_old")
#endif // DEBUGGING_ENABLED

	DEBUGPRINT_ELAPSED(referenceTime)

	return 1
End

Function UploadLogFiles()
	string file, ticket
	variable jsonID

	file = LOG_GetFile(PACKAGE_MIES)
	jsonID = GenerateJSONTemplateForUpload()

	AddPayloadEntriesFromFiles(jsonID, {file}, isBinary = 1)

	file = GetZeroMQXOPLogfile()
	if(FileExists(file))
		AddPayloadEntriesFromFiles(jsonID, {file}, isBinary = 1)
	else
		AddPayloadEntries(jsonID, {"ZeroMQ-XOP-log-file-does-not-exist"}, {""})
	endif

	ticket = GenerateRFC4122UUID()
	AddPayloadEntries(jsonID, {"ticket.txt"}, {ticket}, isBinary = 1)

	UploadJSONPayload(jsonID)
	JSON_Release(jsonID)

<<<<<<< HEAD
	printf "Successfully uploaded the MIES and ZeroMQ-XOP logfiles. Please mention your ticket \"%s\" if you are contacting support.\r", ticket
End

/// @brief Update the logging template used by the ZeroMQ-XOP
Function/S UpdateZeroMQXOPLoggingTemplate()
	variable JSONid
	string str

#if exists("zeromq_set_logging_template")

	JSONid = LOG_GenerateEntryTemplate("XOP")

	str = JSON_Dump(JSONid)
	JSON_Release(JSONid)

	zeromq_set_logging_template(str)
#else

	DEBUGPRINT("ZeroMQ XOP is not present")

#endif

	return str
End

/// @brief Return the disc location of the (possibly non-existing) ZeroMQ-XOP logfile
Function/S GetZeroMQXOPLogfile()

	// one down and up to "ZeroMQ"
	return PS_GetSettingsFolder(PACKAGE_MIES) + ":ZeroMQ:Log.jsonl"
=======
	printf "Successfully uploaded the MIES logfile. Please mention your ticket \"%s\" if you are contacting support.\r", ticket
End

/// @brief Tries to find deleted sweep and config waves which are still present due to 1D waves from databrowser backups or
///        labnotebook entries
///
/// The result is placed in `root:reconstructed` which is overwritten.
///
/// For reconstructing single sweep or config waves, see RecreateSweepWaveFromBackupAndLBN() and
/// RecreateConfigWaveFromLBN().
///
/// Example invocation:
/// - RecreateMissingSweepAndConfigWaves("ITC18USB_DEV_0", root:MIES:HardwareDevices:ITC18USB:Device0:Data:)
/// - Inspect the results in `root:reconstructed`
/// - If you are satisfied, move the waves from root:reconstructed into e.g. `root:MIES:HardwareDevices:ITC18USB:Device0:Data:`
/// - Proceed with the data as usual
///
/// In case the routine throws an assertion, please open an issue so that we can investigate.
Function RecreateMissingSweepAndConfigWaves(string panelTitle, DFREF deviceDataDFR)

	printf "Trying to resurrect missing sweeps from device %s\r", panelTitle

	variable i, numEntries, sweepNo, samplingInterval
	string path

	WAVE numericalKeys = GetLBTextualKeys(panelTitle)
	WAVE textualKeys = GetLBNumericalKeys(panelTitle)

	// now the labnotebooks are upgraded to the latest version
	WAVE numericalValues = GetLBNumericalValues(panelTitle)
	WAVE textualValues = GetLBTextualValues(panelTitle)

	WAVE/Z sweepsFromNum = GetSweepsWithSetting(numericalValues, "SweepNum")
	WAVE/Z sweepsFromText = GetSweepsWithSetting(textualValues, "SweepNum")

	// consistency check
	ASSERT(WaveExists(sweepsFromNum) && WaveExists(sweepsFromText) && EqualWaves(sweepsFromNum, sweepsFromText, 1), "Unexpected numerical/textual LBN entries")

	WAVE sweeps = sweepsFromNum

	Duplicate/FREE sweeps, missingSweep, missingConfig

	missingSweep[]  = 1
	missingConfig[] = 1

	numEntries = DimSize(sweeps, ROWS)
	for(i = 0; i < numEntries; i += 1)
		sweepNo = sweepsFromNum[i]

		WAVE/Z/SDFR=deviceDataDFR sweepWave = $GetSweepWaveName(sweepNo)
		Wave/Z/SDFR=deviceDataDFR configWave = $GetConfigWaveName(sweepNo)

		if(WaveExists(sweepWave) && WaveExists(configWave))
			missingSweep[i]  = 0
			missingConfig[i] = 0
			continue
		endif

		if(WaveExists(sweepWave))
			missingSweep[i] = 0
		else
			printf "Sweep %d is missing its sweep wave\r", sweepNo
		endif

		if(WaveExists(configWave))
			missingConfig[i] = 0
		else
			printf "Sweep %d is missing its config wave\r", sweepNo
		endif
	endfor

	DFREF dest = createDFWithAllParents("root:reconstructed")
	MoveToTrash(dfr = dest)
	DFREF dest = createDFWithAllParents("root:reconstructed")

	// now try to reconstruct the sweep and config waves from the X_XXXX folders
	for(i = 0; i < numEntries; i += 1)
		if(!missingSweep[i] && !missingConfig[i])
			continue
		endif

		sweepNo = sweepsFromNum[i]

		printf "Trying to recontruct sweep %d\r", sweepNo

		if(missingSweep[i])
			WAVE/Z sweepWave = RecreateSweepWaveFromBackupAndLBN(numericalValues, textualValues, sweepNo, deviceDataDFR)

			if(!WaveExists(sweepWave))
				printf "Could not reconstruct sweep\r"
				continue
			endif
		else
			WAVE/Z sweepWave
		endif

		if(missingConfig[i])
			WAVE configWave = RecreateConfigWaveFromLBN(panelTitle, numericalValues, textualValues, sweepNo)
		else
			WAVE/Z configWave
		endif

		if(WaveExists(sweepWave) && WaveExists(configWave))
			ASSERT(IsValidSweepAndConfig(sweepWave, configWave), "Recreation created incompatible sweep and config waves")
		endif

		if(WaveExists(configWave))
			MoveWave configWave, dest:$GetConfigWaveName(sweepNo)
		endif

		if(WaveExists(sweepWave))
			MoveWave sweepWave, dest:$GetSweepWaveName(sweepNo)
		endif

		printf "Reconstructed successfully.\r"
	endfor
End

/// @brief Try recreating a 2D DAQ sweep wave from its databrowser backup
///
/// @return $"" if reconstruction failed or a free wave with the sweep data and correct metadata
Function/WAVE RecreateSweepWaveFromBackupAndLBN(WAVE numericalValues, WAVE/T textualValues, variable sweepNo, DFREF deviceDataDFR)
	string path
	variable samplingInterval

	path = GetSingleSweepFolderAsString(deviceDataDFR, sweepNo)

	if(!DataFolderExists(path))
		return $""
	endif

	DFREF singleSweepFolder = $path

	WAVE/WAVE/Z DAWaves, ADWaves, TTLWaves
	WAVE/Z DAChans, ADChans, TTLChans

	[DAChans, DAWaves] = GetSingleSweepWaves(singleSweepFolder, XOP_CHANNEL_TYPE_DAC)
	[ADChans, ADWaves] = GetSingleSweepWaves(singleSweepFolder, XOP_CHANNEL_TYPE_ADC)
	[TTLChans, TTLWaves] = GetSingleSweepWaves(singleSweepFolder, XOP_CHANNEL_TYPE_TTL)

	// check that we have found all 1D waves of one sweep
	WAVE DAFromLBN = GetActiveChannels(numericalValues, textualValues, sweepNo, XOP_CHANNEL_TYPE_DAC)
	WAVE DAFromLBNWoNaN = ZapNaNs(DAFromLBN)

	WAVE ADFromLBN = GetActiveChannels(numericalValues, textualValues, sweepNo, XOP_CHANNEL_TYPE_ADC)
	WAVE ADFromLBNWoNaN = ZapNaNs(ADFromLBN)

	WAVE/Z TTLFromLBN = GetActiveChannels(numericalValues, textualValues, sweepNo, XOP_CHANNEL_TYPE_TTL, TTLmode = TTL_HARDWARE_CHANNEL)

	if(WaveExists(TTLFromLBN))
		WAVE/Z TTLFromLBNWoNaN = ZapNaNs(TTLFromLBN)
	endif

	if(!WaveExists(TTLFromLBNWoNaN))
		Make/FREE/N=0 TTLFromLBNWoNaN
	endif

	if(DimSize(DAFromLBNWoNaN, ROWS) != DimSize(DAChans, ROWS)       \
	   || DimSize(ADFromLBNWoNaN, ROWS) != DimSize(ADChans, ROWS)    \
	   || DimSize(TTLFromLBNWoNaN, ROWS) != DimSize(TTLChans, ROWS))
	   return $""
	endif

	Make/FREE/N=(0, 0) sweepWave

	// Add DA/AD data with increasing channel numbers
	AddToSweepWave(DAWaves, DAChans, sweepWave)
	AddToSweepWave(ADWaves, ADChans, sweepWave)
	AddToSweepWave(TTLWaves, TTLChans, sweepWave)

	// Attach the wave note
	SVAR txt = singleSweepFolder:note
	Note/K sweepWave, txt

	// add ms scale
	samplingInterval = GetSamplingIntervalFromLBN(numericalValues, sweepNo)
	SetScale/P x, 0, samplingInterval, "ms", sweepWave

	ASSERT(IsValidSweepWave(sweepWave), "Recreation created an invalid wave")

	return sweepWave
End

/// @brief Try recreating the DAQ config wave from labnotebook entries
///
/// @return `$""` if recreation failed or a free wave on success.
Function/WAVE RecreateConfigWaveFromLBN(string panelTitle, WAVE numericalValues, WAVE textualValues, variable sweepNo)

	variable samplingInterval

	// ensure we start with a fresh config wave
	WAVE configWave = GetDAQConfigWave(panelTitle)
	MoveToTrash(wv=configWave)

	WAVE configWave = GetDAQConfigWave(panelTitle)
	Redimension/N=(0, -1) configWave

	ASSERT(GetWaveVersion(configWave) == 2, "Reconstruction might need adaptation for new config wave version")

	AddChannelPropertiesFromLBN(numericalValues, textualValues, sweepNo, configWave, XOP_CHANNEL_TYPE_DAC)
	AddChannelPropertiesFromLBN(numericalValues, textualValues, sweepNo, configWave, XOP_CHANNEL_TYPE_ADC)
	AddChannelPropertiesFromLBN(numericalValues, textualValues, sweepNo, configWave, XOP_CHANNEL_TYPE_TTL)

	samplingInterval = GetSamplingIntervalFromLBN(numericalValues, sweepNo)

	configWave[][%SamplingInterval] = samplingInterval * 1000

	// always 0, see DC_PlaceDataInDAQConfigWave
	configWave[][%DecimationMode] = 0

	// nearly always 0, except for PSQ_Ramp, use -1 to be really honest
	// as we don't really know the used offset anymore
	configWave[][%Offset] = -1

	AddDAQChannelTypeFromLBN(numericalValues, textualValues, sweepNo, configWave)
	AddChannelUnitFromLBN(numericalValues, textualValues, sweepNo, configWave)

	ASSERT(IsValidSweepWave(configWave), "Recreation created an invalid wave")

	return configWave
End

static Function GetSamplingIntervalFromLBN(WAVE numericalValues, variable sweepNo)
	variable samplingInterval

	samplingInterval = GetLastSettingIndep(numericalValues, sweepNo, "Sampling interval", DATA_ACQUISITION_MODE)

	// convert to integer as that is stored in the config wave
	return round(samplingInterval * 1000) / 1000
End

/// @brief Set `ChannelNumber` and `ChannelType` in configWave
static Function AddChannelPropertiesFromLBN(WAVE numericalValues, WAVE textualValues, variable sweepNo, WAVE configWave, variable channelType)
	variable i, numEntries, offset

	WAVE/Z channelLBN = GetActiveChannels(numericalValues, textualValues, sweepNo, channelType, TTLmode = TTL_HARDWARE_CHANNEL)

	if(!WaveExists(channelLBN))
		// nothing to do
		return NaN
	endif

	WAVE/Z channelLBNWoNaN = ZapNaNs(channelLBN)

	if(!WaveExists(channelLBNWoNaN))
		// nothing to do
		return NaN
	endif

	// sort channelNumbers ascending so that we start with the smallest channel numbers first
	Sort channelLBNWoNaN, channelLBNWoNaN

	numEntries = DimSize(channelLBNWoNaN, ROWS)

	offset = DimSize(configWave, ROWS)
	Redimension/N=(offset + numEntries, -1) configWave

	for(i = 0; i < numEntries; i += 1)
		configWave[offset + i][%ChannelNumber] = channelLBNWoNaN[i]
		configWave[offset + i][%ChannelType]   = channelType
	endfor
End

/// @brief Set `DAQChannelType` in configWave
static Function AddDAQChannelTypeFromLBN(WAVE numericalValues, WAVE textualValues, variable sweepNo, WAVE configWave)
	variable i, numEntries, headstage, channelType, index

	Make/FREE validChannelTypes = {DAQ_CHANNEL_TYPE_DAQ, DAQ_CHANNEL_TYPE_TP, DAQ_CHANNEL_TYPE_UNKOWN}

	numEntries = DimSize(configWave, ROWS)
	for(i = 0; i < numEntries; i += 1)
		WAVE/Z setting

		switch(configWave[i][%ChannelType])
			case XOP_CHANNEL_TYPE_DAC:
				[setting, index] = GetLastSettingChannel(numericalValues, $"", sweepNo, "DA ChannelType", configWave[i][%ChannelNumber], configWave[i][%ChannelType], DATA_ACQUISITION_MODE)
				channelType = setting[index]
				break
			case XOP_CHANNEL_TYPE_ADC:
				[setting, index] = GetLastSettingChannel(numericalValues, $"", sweepNo, "AD ChannelType", configWave[i][%ChannelNumber], configWave[i][%ChannelType], DATA_ACQUISITION_MODE)
				channelType = setting[index]
				break
			case XOP_CHANNEL_TYPE_TTL:
				channelType = DAQ_CHANNEL_TYPE_DAQ
				break
		endswitch

		ASSERT(IsFinite(GetRowIndex(validChannelTypes, val = channelType)), "Invalid channel type")

		configWave[i][%DAQChannelType] = channelType
	endfor
End

/// @brief Add wave note entry #CHANNEL_UNIT_KEY for the used channel units
static Function AddChannelUnitFromLBN(WAVE numericalValues, WAVE/T textualValues, variable sweepNo, WAVE configWave)
	variable i, numEntries, index
	string key
	string unitList = ""

	numEntries = DimSize(configWave, ROWS)
	for(i = 0; i < numEntries; i += 1)

		if(configWave[i][%ChannelType] == XOP_CHANNEL_TYPE_TTL)
			// done
			break
		endif

		key = StringFromList(configWave[i][%ChannelType], XOP_CHANNEL_NAMES) + " Unit"
		WAVE/Z setting
		[setting, index] = GetLastSettingChannel(numericalValues, textualValues, sweepNo, key, configWave[i][%ChannelNumber], configWave[i][%ChannelType], DATA_ACQUISITION_MODE)

		WAVE/T settingText = setting
		unitList = AddListItem(settingText[index], unitList, ",", inf)
	endfor

	AddEntryIntoWaveNoteAsList(configWave, CHANNEL_UNIT_KEY, str = unitList, replaceEntry = 1)
End

/// @brief Return waves with the channel numbers and references to 1D waves from the `X_XXXX` folders
static Function [WAVE channelNumbers, WAVE/WAVE existingWaves] GetSingleSweepWaves(DFREF singleSweepFolder, variable channelType)

	variable numEntries, i, channelNumber, size

	WAVE/WAVE waves = GetDAQDataSingleColumnWaves(singleSweepFolder, channelType)

	Make/FREE/N=0 channelNumbers
	Make/FREE/N=0/WAVE existingWaves

	numEntries = DimSize(waves, ROWS)
	for(i = 0; i < numEntries; i += 1)
		if(!WaveExists(waves[i]))
			continue
		endif

		channelNumber = str2num(StringFromList(1, NameOfWave(waves[i]), "_"))

		size = DimSize(channelNumbers, ROWS)
		Redimension/N=(size + 1) channelNumbers, existingWaves

		channelNumbers[size] = channelNumber
		existingWaves[size]  = waves[i]
	endfor

	return [channelNumbers, existingWaves]
End

/// @brief Add the returned 1D waves from GetSingleSweepWaves() into sweepWave
static Function AddToSweepWave(WAVE/WAVE channelWaves, Wave channelNumbers, WAVE sweepWave)
	variable i, numEntries

	// sort channelNumbers and channelWaves ascending so that we start with the smallest channel numbers first
	Sort channelNumbers, channelNumbers, channelWaves

	numEntries = DimSize(channelWaves, ROWS)
	for(i = 0; i < numEntries; i += 1)
		WAVE wv = channelWaves[i]

		if(i == 0 && DimSize(sweepWave, ROWS) == 0)
			// adapt sweep data type
			Redimension/Y=(WaveType(wv)) sweepWave
		endif

		Concatenate {wv}, sweepWave
	endfor
>>>>>>> 402e64f5
End<|MERGE_RESOLUTION|>--- conflicted
+++ resolved
@@ -7353,7 +7353,6 @@
 	UploadJSONPayload(jsonID)
 	JSON_Release(jsonID)
 
-<<<<<<< HEAD
 	printf "Successfully uploaded the MIES and ZeroMQ-XOP logfiles. Please mention your ticket \"%s\" if you are contacting support.\r", ticket
 End
 
@@ -7384,8 +7383,6 @@
 
 	// one down and up to "ZeroMQ"
 	return PS_GetSettingsFolder(PACKAGE_MIES) + ":ZeroMQ:Log.jsonl"
-=======
-	printf "Successfully uploaded the MIES logfile. Please mention your ticket \"%s\" if you are contacting support.\r", ticket
 End
 
 /// @brief Tries to find deleted sweep and config waves which are still present due to 1D waves from databrowser backups or
@@ -7749,5 +7746,4 @@
 
 		Concatenate {wv}, sweepWave
 	endfor
->>>>>>> 402e64f5
 End