--- conflicted
+++ resolved
@@ -1,251 +1,245 @@
-#pragma rtGlobals=3		// Use modern global access method and strict wave access.
-
-/// @file TJ_MIES_Constants.ipf
-/// This file holds various constants
-Constant NUM_DA_TTL_CHANNELS = 8
-Constant NUM_HEADSTAGES      = 8
-Constant NUM_AD_CHANNELS     = 16
-Constant NUM_ASYNC_CHANNELS  = 8
-
-StrConstant DEVICE_TYPES     = "ITC16;ITC18;ITC1600;ITC00;ITC16USB;ITC18USB"
-StrConstant DEVICE_NUMBERS   = "0;1;2;3;4;5;6;7;8;9;10"
-
-StrConstant ITC1600_FIRST_DEVICE = "ITC1600_Dev_0"
-StrConstant BASE_WINDOW_TITLE    = "DA_Ephys"
-
-StrConstant amPanel = "analysisMaster"
-
-/// This regular expression matches all sweep waves
-StrConstant DATA_SWEEP_REGEXP = "(?i)^Sweep_[[:digit:]]+$"
-
-StrConstant UNTITLED_EXPERIMENT           = "Untitled"
-StrConstant PACKED_FILE_EXPERIMENT_SUFFIX = ".pxp"
-
-/// Amount of free memory required to perform data aquisition in GB
-Constant FREE_MEMORY_LOWER_LIMIT = 0.75
-
-/// @name Pressure Control constants
-/// @{
-Constant SAMPLE_INT_MICRO        = 5
-/// @}
-
-StrConstant ITC_CHANNEL_NAMES    = "AD;DA;;TTL"
-
-///@name Constants shared with the ITC XOP
-///@{
-Constant ITC_XOP_CHANNEL_TYPE_ADC = 0
-Constant ITC_XOP_CHANNEL_TYPE_DAC = 1
-Constant ITC_XOP_CHANNEL_TYPE_TTL = 3
-///@}
-
-StrConstant LAST_SWEEP_USER_DATA = "lastSweep"
-
-Constant MINIMUM_WAVE_SIZE = 64
-Constant MAXIMUM_WAVE_SIZE = 16384 // 2^14
-
-/// Convenience definition to nicify expressions like DimSize(wv, ROWS)
-/// easier to read than DimSize(wv, 0).
-/// @{
-Constant ROWS                = 0
-Constant COLS                = 1
-Constant LAYERS              = 2
-Constant CHUNKS              = 3
-/// @}
-Constant MAX_DIMENSION_COUNT = 4
-
-/// @name Constants used by Downsample
-/// @{
-Constant DECIMATION_BY_OMISSION  = 1
-Constant DECIMATION_BY_SMOOTHING = 2
-Constant DECIMATION_BY_AVERAGING = 4
-StrConstant ALL_WINDOW_FUNCTIONS = "Bartlett;Blackman367;Blackman361;Blackman492;Blackman474;Cos1;Cos2;Cos3;Cos4;Hamming;Hanning;KaiserBessel20;KaiserBessel25;KaiserBessel30;None;Parzen;Poisson2;Poisson3;Poisson4;Riemann"
-/// @}
-
-/// Common string to denote an invalid entry in a popupmenu
-StrConstant NONE = "- none -"
-
-/// Hook events constants
-Constant EVENT_KILL_WINDOW_HOOK = 2
-
-/// Used by CheckName and UniqueName
-Constant CONTROL_PANEL_TYPE = 9
-
-/// @name CountObjects and CountObjectsDFR constant
-/// @{
-Constant COUNTOBJECTS_WAVES      = 1
-Constant COUNTOBJECTS_VAR        = 2
-Constant COUNTOBJECTS_STR        = 3
-Constant COUNTOBJECTS_DATAFOLDER = 4
-/// @}
-
-/// @name Control types from ControlInfo
-/// @{
-Constant CONTROL_TYPE_BUTTON      = 1
-Constant CONTROL_TYPE_CHECKBOX    = 2
-Constant CONTROL_TYPE_POPUPMENU   = 3
-Constant CONTROL_TYPE_VALDISPLAY  = 4
-Constant CONTROL_TYPE_SETVARIABLE = 5
-Constant CONTROL_TYPE_SLIDER      = 7
-Constant CONTROL_TYPE_TAB         = 8
-/// @}
-
-/// See "Control Structure eventMod Field"
-/// @deprecated as the numerical values are dependent on the
-/// control type this approach here will give a huge mess of constants
-Constant EVENT_MOUSE_UP = 2
-
-// Conversion factor from ticks to seconds, exact value is 1/60
-Constant TICKS_TO_SECONDS = 0.0166666666666667
-
-StrConstant TRASH_FOLDER_PREFIX     = "trash"
-StrConstant SIBLING_FILENAME_SUFFIX = "sibling"
-
-StrConstant NOTE_INDEX = "Index"
-
-///@name   Parameters for FindIndizes
-///@anchor FindIndizesProps
-///@{
-Constant PROP_NON_EMPTY                = 0x01 ///< Wave entry is not NaN or ""
-Constant PROP_EMPTY                    = 0x02 ///< Wave entry is NaN or ""
-Constant PROP_MATCHES_VAR_BIT_MASK     = 0x04 ///< Wave entry matches the bitmask given in var
-Constant PROP_NOT_MATCHES_VAR_BIT_MASK = 0x08 ///< Wave entry does not match the bitmask given in var
-///@}
-
-/// @name Parameters for GetPanelControl and IDX_GetSetsInRange, IDX_GetSetFolder
-/// @anchor ChannelTypeAndControlConstants
-/// @{
-Constant CHANNEL_TYPE_DAC          = 0x00
-Constant CHANNEL_TYPE_TTL          = 0x01
-Constant CHANNEL_TYPE_ADC          = 0x02
-Constant CHANNEL_CONTROL_WAVE      = 0x04
-Constant CHANNEL_CONTROL_INDEX_END = 0x08
-Constant CHANNEL_CONTROL_UNIT      = 0x10
-Constant CHANNEL_CONTROL_GAIN      = 0x20
-Constant CHANNEL_CONTROL_SCALE     = 0x30
-Constant CHANNEL_CONTROL_CHECK     = 0x40
-/// @}
-
-/// @name Constants for the selection wave of a ListBox
-/// @{
-Constant LISTBOX_SELECTED          = 0x01
-Constant LISTBOX_TREEVIEW_EXPANDED = 0x10
-Constant LISTBOX_TREEVIEW          = 0x40
-/// @}
-
-Constant INITIAL_KEY_WAVE_COL_COUNT = 2
-
-/// @name Constants for the note of the wave returned by GetTPStorage
-/// @{
-StrConstant TP_CYLCE_COUNT_KEY             = "TPCycleCount"
-StrConstant AUTOBIAS_LAST_INVOCATION_KEY   = "AutoBiasLastInvocation"
-StrConstant DIMENSION_SCALING_LAST_INVOC   = "DimensionScalingLastInvocation"
-/// @}
-
-/// @name Modes for SaveExperimentSpecial
-/// @anchor SaveExperimentModes
-/// @{
-Constant SAVE_AND_CLEAR            = 0x01
-Constant SAVE_AND_SPLIT            = 0x02
-/// @}
-
-/// @name Constants for DC_ConfigureDataForITC
-/// @{
-Constant DATA_ACQUISITION_MODE = 0
-Constant TEST_PULSE_MODE       = 1
-/// @}
-
-/// @name Constants for three Amplifier modes
-/// @anchor AmplifierClampModes
-/// @{
-Constant V_CLAMP_MODE      = 0
-Constant I_CLAMP_MODE      = 1
-Constant I_EQUAL_ZERO_MODE = 2
-/// @}
-
-/// @name Possible values for the function parameter of AI_SendToAmp
-/// @anchor AI_SendToAmpConstants
-/// @{
-Constant MCC_SETHOLDING_FUNC             = 0x001
-Constant MCC_GETHOLDING_FUNC             = 0x002
-Constant MCC_SETHOLDINGENABLE_FUNC       = 0x004
-Constant MCC_SETWHOLECELLCOMPCAP_FUNC    = 0x008
-Constant MCC_SETWHOLECELLCOMPRESIST_FUNC = 0x010
-Constant MCC_SETWHOLECELLCOMPENABLE_FUNC = 0x020
-Constant MCC_SETRSCOMPCORRECTION_FUNC    = 0x030
-Constant MCC_SETRSCOMPPREDICTION_FUNC    = 0x040
-Constant MCC_SETRSCOMPENABLE_FUNC        = 0x050
-Constant MCC_AUTOBRIDGEBALANCE_FUNC      = 0x060
-Constant MCC_SETBRIDGEBALRESIST_FUNC     = 0x070
-Constant MCC_SETBRIDGEBALENABLE_FUNC     = 0x080
-Constant MCC_SETNEUTRALIZATIONCAP_FUNC   = 0x090
-Constant MCC_SETNEUTRALIZATIONENABL_FUNC = 0x100
-Constant MCC_AUTOPIPETTEOFFSET_FUNC      = 0x110
-Constant MCC_SETPIPETTEOFFSET_FUNC       = 0x120
-Constant MCC_GETPIPETTEOFFSET_FUNC       = 0x130
-Constant MCC_SETSLOWCURRENTINJENABL_FUNC = 0x140
-Constant MCC_GETSLOWCURRENTINJENABL_FUNC = 0x150
-Constant MCC_SETSLOWCURRENTINJLEVEL_FUNC = 0x160
-Constant MCC_GETSLOWCURRENTINJLEVEL_FUNC = 0x170
-Constant MCC_SETSLOWCURRENTINJSETLT_FUNC = 0x180
-Constant MCC_GETSLOWCURRENTINJSETLT_FUNC = 0x190
-Constant MCC_GETHOLDINGENABLE_FUNC       = 0x200
-Constant MCC_AUTOFASTCOMP_FUNC           = 0x210
-Constant MCC_AUTOSLOWCOMP_FUNC           = 0x220
-Constant MCC_GETFASTCOMPTAU_FUNC         = 0x230
-Constant MCC_GETFASTCOMPCAP_FUNC         = 0x240
-Constant MCC_GETSLOWCOMPTAU_FUNC         = 0x250
-Constant MCC_GETSLOWCOMPCAP_FUNC         = 0x260
-/// @}
-
-Constant CHECKBOX_SELECTED     = 1
-Constant CHECKBOX_UNSELECTED   = 0
-
-/// Interval in iterations between the switch from live update false to true
-Constant TEST_PULSE_LIVE_UPDATE_INTERVAL = 25
-
-/// @name Constants for FunctionInfo
-/// @anchor FunctionInfoParameterTypes
-/// @{
-Constant STRUCT_PARAMETER_TYPE = 512
-/// @}
-
-/// User data which identifies MIES related panels
-StrConstant MIES_PANEL_TYPE_USER_DATA = "MiesPanelType"
-
-/// @name Possible values of #MIES_PANEL_TYPE_USER_DATA
-/// @{
-StrConstant MIES_DATABROWSER_PANEL = "DataBrowser"
-/// @}
-
-StrConstant NUMERALS = "First;Second;Third;Fourth;Fifth;Sixth;Seventh;Eighth"
-
-/// Generic axis name for graphs using split axis
-StrConstant AXIS_BASE_NAME = "col"
-
-/// Minimum possible sampling interval for our ITC DACs in milliseconds (1e-3s)
-Constant MINIMUM_SAMPLING_INTERVAL = 0.005
-
-/// @name Constants for the type flag of `LoadData`
-/// @anchor LoadDataConstants
-/// @{
-Constant LOAD_DATA_TYPE_WAVES   = 1
-Constant LOAD_DATA_TYPE_NUMBERS = 2
-Constant LOAD_DATA_TYPE_STRING  = 4
-<<<<<<< HEAD
-/// @}
-
-StrConstant WAVE_BACKUP_SUFFIX = "_bak"
-
-=======
-
-/// @name Constants for the time alignment mode of TimeAlignmentIfReq
-/// @anchor TimeAlignmentConstants
-/// @{
-Constant TIME_ALIGNMENT_NONE          = -1
-Constant TIME_ALIGNMENT_LEVEL_RISING  = 0
-Constant TIME_ALIGNMENT_LEVEL_FALLING = 1
-Constant TIME_ALIGNMENT_MIN           = 2
-Constant TIME_ALIGNMENT_MAX           = 3
-/// @}
-
->>>>>>> 4ef49c17
+#pragma rtGlobals=3		// Use modern global access method and strict wave access.
+
+/// @file TJ_MIES_Constants.ipf
+/// This file holds various constants
+Constant NUM_DA_TTL_CHANNELS = 8
+Constant NUM_HEADSTAGES      = 8
+Constant NUM_AD_CHANNELS     = 16
+Constant NUM_ASYNC_CHANNELS  = 8
+
+StrConstant DEVICE_TYPES     = "ITC16;ITC18;ITC1600;ITC00;ITC16USB;ITC18USB"
+StrConstant DEVICE_NUMBERS   = "0;1;2;3;4;5;6;7;8;9;10"
+
+StrConstant ITC1600_FIRST_DEVICE = "ITC1600_Dev_0"
+StrConstant BASE_WINDOW_TITLE    = "DA_Ephys"
+
+StrConstant amPanel = "analysisMaster"
+
+/// This regular expression matches all sweep waves
+StrConstant DATA_SWEEP_REGEXP = "(?i)^Sweep_[[:digit:]]+$"
+
+StrConstant UNTITLED_EXPERIMENT           = "Untitled"
+StrConstant PACKED_FILE_EXPERIMENT_SUFFIX = ".pxp"
+
+/// Amount of free memory required to perform data aquisition in GB
+Constant FREE_MEMORY_LOWER_LIMIT = 0.75
+
+/// @name Pressure Control constants
+/// @{
+Constant SAMPLE_INT_MICRO        = 5
+/// @}
+
+StrConstant ITC_CHANNEL_NAMES    = "AD;DA;;TTL"
+
+///@name Constants shared with the ITC XOP
+///@{
+Constant ITC_XOP_CHANNEL_TYPE_ADC = 0
+Constant ITC_XOP_CHANNEL_TYPE_DAC = 1
+Constant ITC_XOP_CHANNEL_TYPE_TTL = 3
+///@}
+
+StrConstant LAST_SWEEP_USER_DATA = "lastSweep"
+
+Constant MINIMUM_WAVE_SIZE = 64
+Constant MAXIMUM_WAVE_SIZE = 16384 // 2^14
+
+/// Convenience definition to nicify expressions like DimSize(wv, ROWS)
+/// easier to read than DimSize(wv, 0).
+/// @{
+Constant ROWS                = 0
+Constant COLS                = 1
+Constant LAYERS              = 2
+Constant CHUNKS              = 3
+/// @}
+Constant MAX_DIMENSION_COUNT = 4
+
+/// @name Constants used by Downsample
+/// @{
+Constant DECIMATION_BY_OMISSION  = 1
+Constant DECIMATION_BY_SMOOTHING = 2
+Constant DECIMATION_BY_AVERAGING = 4
+StrConstant ALL_WINDOW_FUNCTIONS = "Bartlett;Blackman367;Blackman361;Blackman492;Blackman474;Cos1;Cos2;Cos3;Cos4;Hamming;Hanning;KaiserBessel20;KaiserBessel25;KaiserBessel30;None;Parzen;Poisson2;Poisson3;Poisson4;Riemann"
+/// @}
+
+/// Common string to denote an invalid entry in a popupmenu
+StrConstant NONE = "- none -"
+
+/// Hook events constants
+Constant EVENT_KILL_WINDOW_HOOK = 2
+
+/// Used by CheckName and UniqueName
+Constant CONTROL_PANEL_TYPE = 9
+
+/// @name CountObjects and CountObjectsDFR constant
+/// @{
+Constant COUNTOBJECTS_WAVES      = 1
+Constant COUNTOBJECTS_VAR        = 2
+Constant COUNTOBJECTS_STR        = 3
+Constant COUNTOBJECTS_DATAFOLDER = 4
+/// @}
+
+/// @name Control types from ControlInfo
+/// @{
+Constant CONTROL_TYPE_BUTTON      = 1
+Constant CONTROL_TYPE_CHECKBOX    = 2
+Constant CONTROL_TYPE_POPUPMENU   = 3
+Constant CONTROL_TYPE_VALDISPLAY  = 4
+Constant CONTROL_TYPE_SETVARIABLE = 5
+Constant CONTROL_TYPE_SLIDER      = 7
+Constant CONTROL_TYPE_TAB         = 8
+/// @}
+
+/// See "Control Structure eventMod Field"
+/// @deprecated as the numerical values are dependent on the
+/// control type this approach here will give a huge mess of constants
+Constant EVENT_MOUSE_UP = 2
+
+// Conversion factor from ticks to seconds, exact value is 1/60
+Constant TICKS_TO_SECONDS = 0.0166666666666667
+
+StrConstant TRASH_FOLDER_PREFIX     = "trash"
+StrConstant SIBLING_FILENAME_SUFFIX = "sibling"
+
+StrConstant NOTE_INDEX = "Index"
+
+///@name   Parameters for FindIndizes
+///@anchor FindIndizesProps
+///@{
+Constant PROP_NON_EMPTY                = 0x01 ///< Wave entry is not NaN or ""
+Constant PROP_EMPTY                    = 0x02 ///< Wave entry is NaN or ""
+Constant PROP_MATCHES_VAR_BIT_MASK     = 0x04 ///< Wave entry matches the bitmask given in var
+Constant PROP_NOT_MATCHES_VAR_BIT_MASK = 0x08 ///< Wave entry does not match the bitmask given in var
+///@}
+
+/// @name Parameters for GetPanelControl and IDX_GetSetsInRange, IDX_GetSetFolder
+/// @anchor ChannelTypeAndControlConstants
+/// @{
+Constant CHANNEL_TYPE_DAC          = 0x00
+Constant CHANNEL_TYPE_TTL          = 0x01
+Constant CHANNEL_TYPE_ADC          = 0x02
+Constant CHANNEL_CONTROL_WAVE      = 0x04
+Constant CHANNEL_CONTROL_INDEX_END = 0x08
+Constant CHANNEL_CONTROL_UNIT      = 0x10
+Constant CHANNEL_CONTROL_GAIN      = 0x20
+Constant CHANNEL_CONTROL_SCALE     = 0x30
+Constant CHANNEL_CONTROL_CHECK     = 0x40
+/// @}
+
+/// @name Constants for the selection wave of a ListBox
+/// @{
+Constant LISTBOX_SELECTED          = 0x01
+Constant LISTBOX_TREEVIEW_EXPANDED = 0x10
+Constant LISTBOX_TREEVIEW          = 0x40
+/// @}
+
+Constant INITIAL_KEY_WAVE_COL_COUNT = 2
+
+/// @name Constants for the note of the wave returned by GetTPStorage
+/// @{
+StrConstant TP_CYLCE_COUNT_KEY             = "TPCycleCount"
+StrConstant AUTOBIAS_LAST_INVOCATION_KEY   = "AutoBiasLastInvocation"
+StrConstant DIMENSION_SCALING_LAST_INVOC   = "DimensionScalingLastInvocation"
+/// @}
+
+/// @name Modes for SaveExperimentSpecial
+/// @anchor SaveExperimentModes
+/// @{
+Constant SAVE_AND_CLEAR            = 0x01
+Constant SAVE_AND_SPLIT            = 0x02
+/// @}
+
+/// @name Constants for DC_ConfigureDataForITC
+/// @{
+Constant DATA_ACQUISITION_MODE = 0
+Constant TEST_PULSE_MODE       = 1
+/// @}
+
+/// @name Constants for three Amplifier modes
+/// @anchor AmplifierClampModes
+/// @{
+Constant V_CLAMP_MODE      = 0
+Constant I_CLAMP_MODE      = 1
+Constant I_EQUAL_ZERO_MODE = 2
+/// @}
+
+/// @name Possible values for the function parameter of AI_SendToAmp
+/// @anchor AI_SendToAmpConstants
+/// @{
+Constant MCC_SETHOLDING_FUNC             = 0x001
+Constant MCC_GETHOLDING_FUNC             = 0x002
+Constant MCC_SETHOLDINGENABLE_FUNC       = 0x004
+Constant MCC_SETWHOLECELLCOMPCAP_FUNC    = 0x008
+Constant MCC_SETWHOLECELLCOMPRESIST_FUNC = 0x010
+Constant MCC_SETWHOLECELLCOMPENABLE_FUNC = 0x020
+Constant MCC_SETRSCOMPCORRECTION_FUNC    = 0x030
+Constant MCC_SETRSCOMPPREDICTION_FUNC    = 0x040
+Constant MCC_SETRSCOMPENABLE_FUNC        = 0x050
+Constant MCC_AUTOBRIDGEBALANCE_FUNC      = 0x060
+Constant MCC_SETBRIDGEBALRESIST_FUNC     = 0x070
+Constant MCC_SETBRIDGEBALENABLE_FUNC     = 0x080
+Constant MCC_SETNEUTRALIZATIONCAP_FUNC   = 0x090
+Constant MCC_SETNEUTRALIZATIONENABL_FUNC = 0x100
+Constant MCC_AUTOPIPETTEOFFSET_FUNC      = 0x110
+Constant MCC_SETPIPETTEOFFSET_FUNC       = 0x120
+Constant MCC_GETPIPETTEOFFSET_FUNC       = 0x130
+Constant MCC_SETSLOWCURRENTINJENABL_FUNC = 0x140
+Constant MCC_GETSLOWCURRENTINJENABL_FUNC = 0x150
+Constant MCC_SETSLOWCURRENTINJLEVEL_FUNC = 0x160
+Constant MCC_GETSLOWCURRENTINJLEVEL_FUNC = 0x170
+Constant MCC_SETSLOWCURRENTINJSETLT_FUNC = 0x180
+Constant MCC_GETSLOWCURRENTINJSETLT_FUNC = 0x190
+Constant MCC_GETHOLDINGENABLE_FUNC       = 0x200
+Constant MCC_AUTOFASTCOMP_FUNC           = 0x210
+Constant MCC_AUTOSLOWCOMP_FUNC           = 0x220
+Constant MCC_GETFASTCOMPTAU_FUNC         = 0x230
+Constant MCC_GETFASTCOMPCAP_FUNC         = 0x240
+Constant MCC_GETSLOWCOMPTAU_FUNC         = 0x250
+Constant MCC_GETSLOWCOMPCAP_FUNC         = 0x260
+/// @}
+
+Constant CHECKBOX_SELECTED     = 1
+Constant CHECKBOX_UNSELECTED   = 0
+
+/// Interval in iterations between the switch from live update false to true
+Constant TEST_PULSE_LIVE_UPDATE_INTERVAL = 25
+
+/// @name Constants for FunctionInfo
+/// @anchor FunctionInfoParameterTypes
+/// @{
+Constant STRUCT_PARAMETER_TYPE = 512
+/// @}
+
+/// User data which identifies MIES related panels
+StrConstant MIES_PANEL_TYPE_USER_DATA = "MiesPanelType"
+
+/// @name Possible values of #MIES_PANEL_TYPE_USER_DATA
+/// @{
+StrConstant MIES_DATABROWSER_PANEL = "DataBrowser"
+/// @}
+
+StrConstant NUMERALS = "First;Second;Third;Fourth;Fifth;Sixth;Seventh;Eighth"
+
+/// Generic axis name for graphs using split axis
+StrConstant AXIS_BASE_NAME = "col"
+
+/// Minimum possible sampling interval for our ITC DACs in milliseconds (1e-3s)
+Constant MINIMUM_SAMPLING_INTERVAL = 0.005
+
+/// @name Constants for the type flag of `LoadData`
+/// @anchor LoadDataConstants
+/// @{
+Constant LOAD_DATA_TYPE_WAVES   = 1
+Constant LOAD_DATA_TYPE_NUMBERS = 2
+Constant LOAD_DATA_TYPE_STRING  = 4
+
+/// @name Constants for the time alignment mode of TimeAlignmentIfReq
+/// @anchor TimeAlignmentConstants
+/// @{
+Constant TIME_ALIGNMENT_NONE          = -1
+Constant TIME_ALIGNMENT_LEVEL_RISING  = 0
+Constant TIME_ALIGNMENT_LEVEL_FALLING = 1
+Constant TIME_ALIGNMENT_MIN           = 2
+Constant TIME_ALIGNMENT_MAX           = 3
+/// @}
+
+StrConstant WAVE_BACKUP_SUFFIX = "_bak"